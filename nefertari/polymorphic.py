"""
Module that defines all the objects required to handle polymorphic
collection read requests.

Only ES-based models that have collection view registered are handled
by this module.

Im particular:
    * PolymorphicACL: Dynamic factory class that generates ACL considering
        ACLs of all the collections requested.
    * PolymorphicESView: View that handles polymorphic collection read
        requests.
    * add_url_polymorphic: Wrapper class that is used instead of default
        `nefertari.wrappers.add_object_url`.

To use this module, simply include it in your `main()` after
Pyramid ACLAuthorizationPolicy is set up and nefertari is included.

By default this module is included by 'nefertari.elasticsearch' when
`elasticsearch.enable_polymorphic_query` setting is True.

After inclusion, PolymorphicESView view will be registered to handle GET
requests. To access polymorphic API endpoint, compose URL with names
used to access collection GET API endpoints.

E.g. If API had collection endpoints '/users' and '/stories', polymorphic
endpoint would be available at '/users,stories' and '/stories,users'.

Polymorphic endpoints support all the read functionality regular ES
endpoint supports: query, search, filter, sort, aggregation, etc.
"""
from pyramid.security import DENY_ALL, Allow

from nefertari.view import BaseView
from nefertari.acl import BaseACL
from nefertari.utils import dictset
from nefertari import wrappers


def includeme(config):
    """ Connect view to route that catches all URIs like
    'something,something,...'
    """
    root = config.get_root_resource()
    root.add('nef_polymorphic', '{collections:.+,.+}',
             view=PolymorphicESView,
             factory=PolymorphicACL)


class PolymorphicHelperMixin(object):
    """ Helper mixin class that contains methods used by:
        * PolymorphicACL
        * PolymorphicESView
        * add_url_polymorphic wrapper
    """
    def get_collections(self):
        """ Get names of collections from request matchdict.

        :return: Names of collections
        :rtype: list of str
        """
        collections = self.request.matchdict['collections'].split('/')[0]
        collections = [coll.strip() for coll in collections.split(',')]
        return set(collections)

    def get_resources(self, collections):
        """ Get resources that correspond to values from :collections:.

        :param collections: Collection names for which resources should be
            gathered
        :type collections: list of str
        :return: Gathered resources
        :rtype: list of Resource instances
        """
        res_map = self.request.registry._resources_map
        resources = [res for res in res_map.values()
                     if res.collection_name in collections
                     and not res.is_singular]
        resources = [res for res in resources if res]
        return set(resources)


class PolymorphicACL(PolymorphicHelperMixin, BaseACL):
    """ ACL used by PolymorphicESView.

    Generates ACEs checking whether current request user has 'index'
    permissions in all of the requested collection views/contexts.
    """
    def __init__(self, request):
        """ Set ACL generated from collections affected. """
        super(PolymorphicACL, self).__init__(request)
        self.set_collections_acl()

    def _get_least_permissions_aces(self, resources):
        """ Get ACEs with the least permissions that fit all resources.

        To have access to polymorph on N collections, user MUST have
        access to all of them. If this is true, ACEs are returned, that
        allows 'index' permissions to current request principals.

        Otherwise None is returned thus blocking all permissions except
        those defined in `nefertari.acl.BaseACL`.

        :param resources:
        :type resources: list of Resource instances
        :return: Generated Pyramid ACEs or None
        :rtype: tuple or None
        """
        factories = [res.view._factory for res in resources]
        contexts = [factory(self.request) for factory in factories]
        for ctx in contexts:
            if not self.request.has_permission('index', ctx):
                return
        else:
            return [
                (Allow, principal, 'index')
                for principal in self.request.effective_principals
            ]

    def set_collections_acl(self):
        """ Calculate and set ACL valid for requested collections.

        DENY_ALL is added to ACL to make sure no access rules are
        inherited.
        """
        self.__acl__ = []
        collections = self.get_collections()
        resources = self.get_resources(collections)
        aces = self._get_least_permissions_aces(resources)
        if aces is not None:
            for ace in aces:
                self.acl = ace
        self.acl = DENY_ALL


class PolymorphicESView(PolymorphicHelperMixin, BaseView):
    """ Polymorphic ES collection read view.

    Has default implementation of 'index' view method that supports
    all the ES collection read actions(query, aggregation, etc.) across
    multiple collections of ES-based documents.

    To be displayed by polymorphic view, model must have collection view
    setup that serves instances of this model. Models that only have
    singular views setup are not served by polymorhic view.
    """
    def __init__(self, *args, **kwargs):
        """ Init view and set fake `self.Model` so its __name__ would
        contain names of all requested collections.
        """
        super(PolymorphicESView, self).__init__(*args, **kwargs)
        types = self.determine_types()
        self.Model = dictset({'__name__': ','.join(types)})

    def _run_init_actions(self):
        self.setup_default_wrappers()
        self.set_public_limits()

    def setup_default_wrappers(self):
        self._after_calls['index'] = [
            wrappers.wrap_in_dict(self.request),
            wrappers.add_meta(self.request),
            add_url_polymorphic(self.request),
            wrappers.add_etag(self.request),
        ]
        if self._auth_enabled:
            self._after_calls['index'] += [
                wrappers.apply_privacy(self.request),
            ]

    def determine_types(self):
        """ Determine ES type names from request data.

        In particular `request.matchdict['collections']` is used to
        determine types names. Its value is comma-separated sequence
        of collection names under which views have been registered.
        """
        from nefertari.elasticsearch import ES
        collections = self.get_collections()
        resources = self.get_resources(collections)
        models = set([res.view.Model for res in resources])
        es_models = [mdl for mdl in models if mdl
                     and getattr(mdl, '_index_enabled', False)]
        types = [ES.src2type(mdl.__name__) for mdl in es_models]
        return types

    def index(self, collections):
        """ Handle collection GET request.

        Set default limit and call :self.get_collection_es: to query ES.
        """
        self._query_params.process_int_param('_limit', 20)
        return self.get_collection_es()


class add_url_polymorphic(PolymorphicHelperMixin, wrappers.add_object_url):
    """ Wrapper that adds '_self' to each object in results

    For each object in `result['data']` adds a uri which points
    to current object
    """
    def get_models_map(self):
        """ Get map of {model_name: resource} for each collection
        requested by request.
        """
        collections = self.get_collections()
        resources = self.get_resources(collections)
        return {res.view.Model._type: res for res in resources}

    def _set_object_self(self, obj):
        """ Override to generate urls instead of just concatenating.

        '_self' key is not set for singular resources.
        """
        type_, obj_pk = obj['_type'], obj['_pk']
        resource = self.model_resources[type_]
<<<<<<< HEAD
        obj['_self'] = self.request.route_url(
            resource.uid, **{resource.id_name: obj_id})
=======
        obj['self'] = self.request.route_url(
            resource.uid, **{resource.id_name: obj_pk})
>>>>>>> 59c7d2bc

    def __call__(self, **kwargs):
        self.model_resources = self.get_models_map()
        return super(add_url_polymorphic, self).__call__(**kwargs)<|MERGE_RESOLUTION|>--- conflicted
+++ resolved
@@ -214,13 +214,8 @@
         """
         type_, obj_pk = obj['_type'], obj['_pk']
         resource = self.model_resources[type_]
-<<<<<<< HEAD
         obj['_self'] = self.request.route_url(
-            resource.uid, **{resource.id_name: obj_id})
-=======
-        obj['self'] = self.request.route_url(
             resource.uid, **{resource.id_name: obj_pk})
->>>>>>> 59c7d2bc
 
     def __call__(self, **kwargs):
         self.model_resources = self.get_models_map()
