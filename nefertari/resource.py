import logging
from nefertari.utils import snake2camel, maybe_dotted

log = logging.getLogger(__name__)


<<<<<<< HEAD
# All actions names(view method names) supported by nefertari
ACTIONS = [
    'index',                # Collection GET
    'create',               # Collection POST
    'update_many',          # Collection PATCH/PUT
    'delete_many',          # Collection DELETE
    'collection_options',   # Collection OPTIONS
    'show',                 # Item GET
    'update',               # Item PATCH
    'replace',              # Item PUT
    'delete',               # Item DELETE
    'item_options',         # Item OPTIONS
]
=======
ACTIONS = ['index', 'show', 'create', 'update',
           'delete', 'update_many', 'delete_many',
           'replace']
PERMISSIONS = {
    'index': 'view',
    'show': 'view',
    'create': 'create',
    'update': 'update',
    'update_many': 'update',
    'delete': 'delete',
    'delete_many': 'delete',
    'replace': 'update',
    'collection_options': 'options',
    'item_options': 'options',
    }
>>>>>>> 89142208
DEFAULT_ID_NAME = 'id'


def get_app_package_name(config):
    """ Get package name of app that is running.

    Name is either name of app that included nefertari, or
    current package name (which is 'nefertari').
    """
    if config.includepath:
        return config.includepath[0].split(':')[0]
    return config.package_name


def get_root_resource(config):
    """Returns the root resource."""
    app_package_name = get_app_package_name(config)
    return config.registry._root_resources.setdefault(
        app_package_name, Resource(config))


def get_resource_map(request):
    return request.registry._resources_map


def add_resource_routes(config, view, member_name, collection_name, **kwargs):
    """
    ``view`` is a dotted name of (or direct reference to) a
    Python view class,
    e.g. ``'my.package.views.MyView'``.

    ``member_name`` should be the appropriate singular version of the resource
    given your locale and used with members of the collection.

    ``collection_name`` will be used to refer to the resource collection
    methods and should be a plural version of the member_name argument.

    All keyword arguments are optional.

    ``path_prefix``
        Prepends the URL path for the Route with the path_prefix
        given. This is most useful for cases where you want to mix
        resources or relations between resources.

    ``name_prefix``
        Prepends the route names that are generated with the
        name_prefix given. Combined with the path_prefix option,
        it's easy to generate route names and paths that represent
        resources that are in relations.

        Example::

            config.add_resource_routes(
                'myproject.views:CategoryView', 'message', 'messages',
                path_prefix='/category/{category_id}',
                name_prefix="category_")

            # GET /category/7/messages/1
            # has named route "category_message"

    """

    view = maybe_dotted(view)
    path_prefix = kwargs.pop('path_prefix', '')
    name_prefix = kwargs.pop('name_prefix', '')

    if config.route_prefix:
        name_prefix = "%s_%s" % (config.route_prefix, name_prefix)

    if collection_name:
        id_name = '/{%s}' % (kwargs.pop('id_name', None) or DEFAULT_ID_NAME)
    else:
        id_name = ''

    path = path_prefix.strip('/') + '/' + (collection_name or member_name)

    _factory = kwargs.pop('factory', None)
    # If factory is not set, than auth should be False
    _auth = kwargs.pop('auth', None) and _factory
    _traverse = (kwargs.pop('traverse', None) or id_name) if _factory else None

    action_route = {}
    added_routes = {}

    def add_route_and_view(config, action, route_name, path, request_method,
                           **route_kwargs):
        if route_name not in added_routes:
            config.add_route(
                route_name, path, factory=_factory,
                request_method=['GET', 'POST', 'PUT', 'PATCH', 'DELETE',
                                'OPTIONS'],
                **route_kwargs)
            added_routes[route_name] = path

        action_route[action] = route_name

        if _auth:
            permission = PERMISSIONS[action]
        else:
            permission = None
        config.add_view(view=view, attr=action, route_name=route_name,
                        request_method=request_method,
                        permission=permission,
                        **kwargs)
        config.commit()

    if collection_name == member_name:
        collection_name = collection_name + '_collection'

    if collection_name:
        add_route_and_view(
            config, 'index', name_prefix + collection_name, path,
            'GET')

        add_route_and_view(
            config, 'collection_options', name_prefix + collection_name, path,
            'OPTIONS')

    add_route_and_view(
        config, 'show', name_prefix + member_name, path + id_name,
        'GET', traverse=_traverse)

    add_route_and_view(
        config, 'item_options', name_prefix + member_name, path + id_name,
        'OPTIONS', traverse=_traverse)

    add_route_and_view(
        config, 'replace', name_prefix + member_name, path + id_name,
        'PUT', traverse=_traverse)

    add_route_and_view(
        config, 'update', name_prefix + member_name, path + id_name,
        'PATCH', traverse=_traverse)

    add_route_and_view(
        config, 'create', name_prefix + (collection_name or member_name), path,
        'POST')

    add_route_and_view(
        config, 'delete', name_prefix + member_name, path + id_name,
        'DELETE', traverse=_traverse)

    if collection_name:
        add_route_and_view(
            config, 'update_many',
            name_prefix + (collection_name or member_name),
            path, 'PUT', traverse=_traverse)

        add_route_and_view(
            config, 'update_many',
            name_prefix + (collection_name or member_name),
            path, 'PATCH', traverse=_traverse)

        add_route_and_view(
            config, 'delete_many',
            name_prefix + (collection_name or member_name),
            path, 'DELETE', traverse=_traverse)

    return action_route


def get_default_view_path(resource):
    "Returns the dotted path to the default view class."

    parts = [a.member_name for a in resource.ancestors] +\
            [resource.collection_name or resource.member_name]

    if resource.prefix:
        parts.insert(-1, resource.prefix)

    view_file = '%s' % '_'.join(parts)
    view = '%s:%sView' % (view_file, snake2camel(view_file))

    app_package_name = get_app_package_name(resource.config)
    return '%s.views.%s' % (app_package_name, view)


class Resource(object):

    """Class providing the core functionality.

    ::

        m = Resource(config)
        pa = m.add('parent', 'parents')
        pa.add('child', 'children')
    """

    def __init__(self, config, member_name='', collection_name='',
                 parent=None, uid='', children=None, id_name='', prefix='',
                 auth=False, http_cache=0, default_factory=None):

        self.__dict__.update(locals())
        self.children = children or []
        self._ancestors = []

    def __repr__(self):
        return "%s(uid='%s')" % (self.__class__.__name__, self.uid)

    def get_ancestors(self):
        "Returns the list of ancestor resources."

        if self._ancestors:
            return self._ancestors

        if not self.parent:
            return []

        obj = self.resource_map.get(self.parent.uid)

        while obj and obj.member_name:
            self._ancestors.append(obj)
            obj = obj.parent

        self._ancestors.reverse()
        return self._ancestors

    ancestors = property(get_ancestors)
    resource_map = property(lambda self: self.config.registry._resources_map)
    model_collections = property(
        lambda self: self.config.registry._model_collections)
    is_root = property(lambda self: not self.member_name)
    is_singular = property(
        lambda self: not self.is_root and not self.collection_name)

    def add(self, member_name, collection_name='', parent=None, uid='',
            **kwargs):
        """
        :param member_name: singular name of the resource. It should be the
            appropriate singular version of the resource given your locale
            and used with members of the collection.

        :param collection_name: plural name of the resource. It will be used
            to refer to the resource collection methods and should be a
            plural version of the ``member_name`` argument.
            Note: if collection_name is empty, it means resource is singular

        :param parent: parent resource name or object.

        :param uid: unique name for the resource

        :param kwargs:
            view: custom view to overwrite the default one.
            the rest of the keyward arguments are passed to
            add_resource_routes call.

        :return: ResourceMap object
        """
        # self is the parent resource on which this method is called.
        parent = (self.resource_map.get(parent) if type(parent)
                  is str else parent or self)

        prefix = kwargs.pop('prefix', '')

        uid = (uid or
               ':'.join(filter(bool, [parent.uid, prefix, member_name])))

        if uid in self.resource_map:
            raise ValueError('%s already exists in resource map' % uid)

        # Use id_name of parent for singular views to make url generation
        # easier
        id_name = kwargs.get('id_name', '')
        if not id_name and parent:
            id_name = parent.id_name

        new_resource = Resource(self.config, member_name=member_name,
                                collection_name=collection_name,
                                parent=parent, uid=uid,
                                id_name=id_name,
                                prefix=prefix)

        view = maybe_dotted(
            kwargs.pop('view', None) or get_default_view_path(new_resource))

        for name, val in kwargs.pop('view_args', {}).items():
            setattr(view, name, val)

        root_resource = self.config.get_root_resource()

        view.root_resource = root_resource
        new_resource.view = view
        path_segs = []
        kwargs['path_prefix'] = ''

        for res in new_resource.ancestors:
            if not res.is_singular:
                if res.id_name:
                    id_full = res.id_name
                else:
                    id_full = "%s_%s" % (res.member_name, DEFAULT_ID_NAME)

                path_segs.append('%s/{%s}' % (res.collection_name, id_full))
            else:
                path_segs.append(res.member_name)

        if path_segs:
            kwargs['path_prefix'] = '/'.join(path_segs)

        if prefix:
            kwargs['path_prefix'] += '/' + prefix

        name_segs = [a.member_name for a in new_resource.ancestors]
        name_segs.insert(1, prefix)
        name_segs = [seg for seg in name_segs if seg]
        if name_segs:
            kwargs['name_prefix'] = '_'.join(name_segs) + ':'

        new_resource.renderer = kwargs.setdefault(
            'renderer', view._default_renderer)

        kwargs.setdefault('auth', root_resource.auth)
        kwargs.setdefault('factory', root_resource.default_factory)
        _factory = maybe_dotted(kwargs['factory'])

        kwargs['auth'] = kwargs.get('auth', root_resource.auth)

        kwargs['http_cache'] = kwargs.get(
            'http_cache', root_resource.http_cache)

        new_resource.action_route_map = add_resource_routes(
            self.config, view, member_name, collection_name,
            **kwargs)

        self.resource_map[uid] = new_resource
        # add all route names for this resource as keys in the dict,
        # so its easy to find it in the view.
        self.resource_map.update(dict.fromkeys(
            list(new_resource.action_route_map.values()),
            new_resource))

        # Store resources in {modelName: resource} map if:
        #   * Its view has Model defined
        #   * It's not singular
        #   * Its parent is root or it's not already stored
        model = new_resource.view.Model
        is_collection = model is not None and not new_resource.is_singular
        if is_collection:
            is_needed = (model.__name__ not in self.model_collections or
                         new_resource.parent is root_resource)
            if is_needed:
                self.model_collections[model.__name__] = new_resource

        parent.children.append(new_resource)
        view._resource = new_resource
        view._factory = _factory

        return new_resource

    def add_from_child(self, resource, **kwargs):
        """ Add a resource with its all children resources to the current
        resource.
        """

        new_resource = self.add(
            resource.member_name, resource.collection_name, **kwargs)
        for child in resource.children:
            new_resource.add_from_child(child, **kwargs)<|MERGE_RESOLUTION|>--- conflicted
+++ resolved
@@ -4,7 +4,6 @@
 log = logging.getLogger(__name__)
 
 
-<<<<<<< HEAD
 # All actions names(view method names) supported by nefertari
 ACTIONS = [
     'index',                # Collection GET
@@ -18,10 +17,6 @@
     'delete',               # Item DELETE
     'item_options',         # Item OPTIONS
 ]
-=======
-ACTIONS = ['index', 'show', 'create', 'update',
-           'delete', 'update_many', 'delete_many',
-           'replace']
 PERMISSIONS = {
     'index': 'view',
     'show': 'view',
@@ -34,7 +29,6 @@
     'collection_options': 'options',
     'item_options': 'options',
     }
->>>>>>> 89142208
 DEFAULT_ID_NAME = 'id'
 
 
