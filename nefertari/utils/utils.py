--- conflicted
+++ resolved
@@ -169,7 +169,6 @@
     return dict_
 
 
-<<<<<<< HEAD
 def validate_data_privacy(request, data):
     """ Validate :data: contains only data allowed by privacy settings.
 
@@ -186,7 +185,8 @@
 
     if not_allowed_fields:
         raise wrappers.ValidationError(', '.join(not_allowed_fields))
-=======
+
+
 def drop_reserved_params(params):
     """ Drops reserved params """
     from nefertari import RESERVED_PARAMS
@@ -195,4 +195,3 @@
         if reserved_param in params:
             params.pop(reserved_param)
     return params
->>>>>>> 67d62050
