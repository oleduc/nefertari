--- conflicted
+++ resolved
@@ -119,16 +119,11 @@
 
 def issequence(arg):
     """Return True if `arg` acts as a list and does not look like a string."""
-<<<<<<< HEAD
     string_behaviour = (
         isinstance(arg, six.string_types) or
         isinstance(arg, six.text_type))
     list_behaviour = hasattr(arg, '__getitem__') or hasattr(arg, '__iter__')
     return not string_behaviour and list_behaviour
-=======
-    return (not hasattr(arg, 'strip') and
-            hasattr(arg, '__getitem__') or
-            hasattr(arg, '__iter__'))
 
 
 def merge_dicts(a, b, path=None):
@@ -164,5 +159,4 @@
     else:
         if value is not None:
             prev[part] = value
-    return dict_
->>>>>>> 0a2e58e2
+    return dict_