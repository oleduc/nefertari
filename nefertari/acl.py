from pyramid.security import(
    ALL_PERMISSIONS,
    Allow,
    Everyone,
    Authenticated,
    )


<<<<<<< HEAD
class CopyACLMixin(object):
    """ ACL mixin that copies `self.__item_acl__` to
    `self.__context_class__.__item_acl__` """
    def __init__(self, request):
        model = self.__context_class__
        if model is not None and model.__item_acl__ is None:
            model.__item_acl__ = self.__item_acl__


class SelfParamMixin(object):
    """ ACL mixin that implements method to translate input key value
    to a user ID field, when key value equals :param_value:
=======
class Contained(object):
    """Contained base class resource
>>>>>>> 89142208

    Can inherit its acl from its parent.
    """

<<<<<<< HEAD
    def resolve_self_key(self, key):
        if key != self.param_value:
            return key
        user = getattr(self.request, 'user', None)
        if not user or not self.__context_class__:
            return key
        if not isinstance(user, self.__context_class__):
            return key
        obj_id = getattr(user, user.pk_field()) or key
        return obj_id


class BaseACL(CopyACLMixin, SelfParamMixin):
    """ Base ACL class.

    Grants:
        * all collection and item access to admins.
    """
    __context_class__ = None
    __item_acl__ = (
        (Allow, 'g:admin', ALL_PERMISSIONS),
    )

    def __init__(self, request):
        self.__acl__ = [(Allow, 'g:admin', ALL_PERMISSIONS)]
        self.request = request
        super(BaseACL, self).__init__(request)
=======
    def __init__(self, request, name='', parent=None):
        self.request = request
        self.__name__ = name
        self.__parent__ = parent
>>>>>>> 89142208


class CollectionACL(Contained):
    """Collection resource.

<<<<<<< HEAD
    def __getitem__(self, key):
        assert(self.__context_class__)
        key = self.resolve_self_key(key)

        pk_field = self.__context_class__.pk_field()
        obj = self.__context_class__.get(
            __raise=True, **{pk_field: key})
        obj.__parent__ = self
        obj.__name__ = key
        return obj
=======
    You must specify the ``item_model``. It should be a nefertari.engine
    document class. It is the model class for collection items.

    Define a ``__acl__`` attribute on this class to define the container's
    permissions, and default child permissions. Inherits its acl from the
    root, if no acl is set.

    Override the `item_acl` method if you wish to provide custom acls for
    collection items.
>>>>>>> 89142208

    Override the `item_db_id` method if you wish to transform the collection
    item db id, e.g. to support a ``self`` item on a user collection.
    """

    __acl__ = (
        (Allow, 'g:admin', ALL_PERMISSIONS),
    )

    item_model = None

    def __getitem__(self, key):
        db_id = self.item_db_id(key)
        pk_field = self.item_model.pk_field()
        try:
            item = self.item_model.get(
                __raise=True, **{pk_field: db_id}
                )
        except AttributeError:
            # strangely we get an AttributeError when the item isn't found
            raise KeyError(key)
        acl = self.item_acl(item)
        if acl is not None:
            item.__acl__ = acl
        item.__parent__ = self
        item.__name__ = key
        return item

    def item_acl(self, item):
        return None

    def item_db_id(self, key):
        return key


def authenticated_userid(request):
    """Helper function that can be used in ``db_key`` to support `self`
    as a collection key.
    """
    user = request.user
    key = user.pk_field()
    return getattr(user, key)


# Example ACL classes and base classes
#

class RootACL(Contained):
    __acl__ = (
        (Allow, 'g:admin', ALL_PERMISSIONS),
    )


class GuestACL(CollectionACL):
    """Guest level ACL base class

    Gives read permissions to everyone.
    """
<<<<<<< HEAD
    __item_acl__ = (
        (Allow, 'g:admin', ALL_PERMISSIONS),
        (Allow, Everyone, ['show', 'item_options']),
    )

    def __init__(self, request):
        super(GuestACL, self).__init__(request)
        self.acl = (Allow, Everyone, ['index', 'collection_options'])
=======
    __acl__ = (
        (Allow, 'g:admin', ALL_PERMISSIONS),
        (Allow, Everyone, ('view', 'options')),
    )
>>>>>>> 89142208


class AuthenticatedReadACL(CollectionACL):
    """ Authenticated users ACL base class

    Gives read access to all Authenticated users.
    Gives delete, create, update access to admin only.
    """
<<<<<<< HEAD
    __item_acl__ = (
        (Allow, 'g:admin', ALL_PERMISSIONS),
        (Allow, Authenticated, ['show', 'item_options']),
    )

    def __init__(self, request):
        super(AuthenticatedReadACL, self).__init__(request)
        self.acl = (Allow, Authenticated, ['index', 'collection_options'])

    def context_acl(self, obj):
        return [
            (Allow, 'g:admin', ALL_PERMISSIONS),
            (Allow, Authenticated, ['show', 'item_options']),
        ]
=======
    __acl__ = (
        (Allow, 'g:admin', ALL_PERMISSIONS),
        (Allow, Authenticated, ('view', 'options')),
    )
>>>>>>> 89142208


class AuthenticationACL(Contained):
    """ Special ACL factory to be used with authentication views
    (login, logout, register, etc.)

    Allows create, view and option methods to everyone.
    """

    __acl__ = (
        (Allow, 'g:admin', ALL_PERMISSIONS),
        (Allow, Everyone, ('create', 'view', 'options')),
    )<|MERGE_RESOLUTION|>--- conflicted
+++ resolved
@@ -6,78 +6,32 @@
     )
 
 
-<<<<<<< HEAD
-class CopyACLMixin(object):
-    """ ACL mixin that copies `self.__item_acl__` to
-    `self.__context_class__.__item_acl__` """
+class DatabaseACLMixin(object):
     def __init__(self, request):
-        model = self.__context_class__
+        model = self.item_model
         if model is not None and model.__item_acl__ is None:
-            model.__item_acl__ = self.__item_acl__
+            model.__item_acl__ = self.__acl__
+        super(DatabaseACLMixin, self).__init__(request)
+
+    def item_acl(self, item):
+        return item.get_acl()
 
 
-class SelfParamMixin(object):
-    """ ACL mixin that implements method to translate input key value
-    to a user ID field, when key value equals :param_value:
-=======
 class Contained(object):
     """Contained base class resource
->>>>>>> 89142208
 
     Can inherit its acl from its parent.
     """
 
-<<<<<<< HEAD
-    def resolve_self_key(self, key):
-        if key != self.param_value:
-            return key
-        user = getattr(self.request, 'user', None)
-        if not user or not self.__context_class__:
-            return key
-        if not isinstance(user, self.__context_class__):
-            return key
-        obj_id = getattr(user, user.pk_field()) or key
-        return obj_id
-
-
-class BaseACL(CopyACLMixin, SelfParamMixin):
-    """ Base ACL class.
-
-    Grants:
-        * all collection and item access to admins.
-    """
-    __context_class__ = None
-    __item_acl__ = (
-        (Allow, 'g:admin', ALL_PERMISSIONS),
-    )
-
-    def __init__(self, request):
-        self.__acl__ = [(Allow, 'g:admin', ALL_PERMISSIONS)]
-        self.request = request
-        super(BaseACL, self).__init__(request)
-=======
     def __init__(self, request, name='', parent=None):
         self.request = request
         self.__name__ = name
         self.__parent__ = parent
->>>>>>> 89142208
 
 
 class CollectionACL(Contained):
     """Collection resource.
 
-<<<<<<< HEAD
-    def __getitem__(self, key):
-        assert(self.__context_class__)
-        key = self.resolve_self_key(key)
-
-        pk_field = self.__context_class__.pk_field()
-        obj = self.__context_class__.get(
-            __raise=True, **{pk_field: key})
-        obj.__parent__ = self
-        obj.__name__ = key
-        return obj
-=======
     You must specify the ``item_model``. It should be a nefertari.engine
     document class. It is the model class for collection items.
 
@@ -87,7 +41,6 @@
 
     Override the `item_acl` method if you wish to provide custom acls for
     collection items.
->>>>>>> 89142208
 
     Override the `item_db_id` method if you wish to transform the collection
     item db id, e.g. to support a ``self`` item on a user collection.
@@ -146,21 +99,10 @@
 
     Gives read permissions to everyone.
     """
-<<<<<<< HEAD
-    __item_acl__ = (
-        (Allow, 'g:admin', ALL_PERMISSIONS),
-        (Allow, Everyone, ['show', 'item_options']),
-    )
-
-    def __init__(self, request):
-        super(GuestACL, self).__init__(request)
-        self.acl = (Allow, Everyone, ['index', 'collection_options'])
-=======
     __acl__ = (
         (Allow, 'g:admin', ALL_PERMISSIONS),
         (Allow, Everyone, ('view', 'options')),
     )
->>>>>>> 89142208
 
 
 class AuthenticatedReadACL(CollectionACL):
@@ -169,27 +111,10 @@
     Gives read access to all Authenticated users.
     Gives delete, create, update access to admin only.
     """
-<<<<<<< HEAD
-    __item_acl__ = (
-        (Allow, 'g:admin', ALL_PERMISSIONS),
-        (Allow, Authenticated, ['show', 'item_options']),
-    )
-
-    def __init__(self, request):
-        super(AuthenticatedReadACL, self).__init__(request)
-        self.acl = (Allow, Authenticated, ['index', 'collection_options'])
-
-    def context_acl(self, obj):
-        return [
-            (Allow, 'g:admin', ALL_PERMISSIONS),
-            (Allow, Authenticated, ['show', 'item_options']),
-        ]
-=======
     __acl__ = (
         (Allow, 'g:admin', ALL_PERMISSIONS),
         (Allow, Authenticated, ('view', 'options')),
     )
->>>>>>> 89142208
 
 
 class AuthenticationACL(Contained):
