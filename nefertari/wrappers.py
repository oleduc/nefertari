import logging
from hashlib import md5

import six
<<<<<<< HEAD
=======
from six.moves import urllib
>>>>>>> ab9d0cd1
from nefertari import engine


log = logging.getLogger(__name__)


class ValidationError(Exception):
    pass


class ResourceNotFound(Exception):
    pass


# Decorators


class wrap_me(object):
    """Base class for decorators used to add before and after calls.
    The callables are appended to the ``before`` or ``after`` lists,
    which are in turn injected into the method object being decorated.
    Method is returned without any side effects.
    """

    def __init__(self, before=None, after=None):
        self.before = (before if type(before)
                       is list else ([before] if before else []))
        self.after = (after if type(after)
                      is list else ([after] if after else []))

    def __call__(self, meth):
        if not hasattr(meth, '_before_calls'):
            meth._before_calls = []
        if not hasattr(meth, '_after_calls'):
            meth._after_calls = []

        meth._before_calls += self.before
        meth._after_calls += self.after

        return meth


class callable_base(object):
    """Base class for all before and after calls.
    ``__eq__`` method is overloaded in order to prevent duplicate callables
    of the same type.
    For example, you could have a before call ``pager`` which is called in
    the base class and also decorate the action with ``paginate``. ``__eq__``
    declares all same type callables to be the same.
    """

    def __init__(self, **kwargs):
        self.kwargs = kwargs

    def __eq__(self, other):
        "we only allow one instance of the same type of callable."
        return type(self) == type(other)


# After calls.

class obj2dict(object):
    """ Convert object to dictionary.

    Sequence of objects is converted to sequence of dicts.
    Conversion is performed by calling object's 'to_dict' method.
    """
    def __init__(self, request):
        self.request = request

    def __call__(self, **kwargs):
        '''converts objects in `result` into dicts'''
        from nefertari.utils import issequence
        result = kwargs['result']
        if isinstance(result, dict):
            return result

        _fields = kwargs.get('_fields', [])
        if hasattr(result, '_nefertari_meta'):
            _fields = result._nefertari_meta.get('fields', [])

        if hasattr(result, "to_dict"):
            return result.to_dict(_keys=_fields, request=self.request)

        elif issequence(result):
            # make sure its mutable, i.e list
            result = list(result)
            for ix, each in enumerate(result):
                result[ix] = obj2dict(self.request)(
                    _fields=_fields, result=each)

        return result


class apply_privacy(object):
    """ Apply privacy rules to a JSON output.

    Passed 'result' kwarg's value may be a dictset or a collection JSON
    output which contains objects' data under 'data' key as a sequence of
    dictsets.

    Privacy is applied checking model's (got using '_type' key value) fields:
      * _public_fields: Fields visible to non-authenticated users.
      * _auth_fields: Fields visible to authenticated users.

    Admin can see all the fields. Whether user is admin, is checked by
    calling 'is_admin()' method on 'self.request.user'.

    If this wrapper is called without request, no filtering is performed.
    Fields visible to all types of users: 'self', '_type'.
    """
    def __init__(self, request):
        self.request = request

    def _filter_fields(self, data):
        if '_type' not in data:
            return data
        try:
            model_cls = engine.get_document_cls(data['_type'])
        except ValueError as ex:
            log.error(str(ex))
            return data

        public_fields = set(getattr(model_cls, '_public_fields', None) or [])
        auth_fields = set(getattr(model_cls, '_auth_fields', None) or [])
        fields = set(data.keys())

        user = getattr(self.request, 'user', None)
        if self.request:
            # User authenticated
            if user:
                # User not admin
                if not self.is_admin:
                    fields &= auth_fields

            # User not authenticated
            else:
                fields &= public_fields

        fields.add('_type')
        fields.add('self')
        return data.subset(fields)

    def __call__(self, **kwargs):
        from nefertari.utils import issequence
        result = kwargs['result']
        if not isinstance(result, dict):
            return result
        data = result.get('data', result)

        if data and isinstance(data, (dict, list)):
            self.is_admin = kwargs.get('is_admin')
            if self.is_admin is None:
                user = getattr(self.request, 'user', None)
                self.is_admin = user is not None and type(user).is_admin(user)
            if issequence(data) and not isinstance(data, dict):
                kwargs = {'is_admin': self.is_admin}
                data = [apply_privacy(self.request)(result=d, **kwargs)
                        for d in data]
            else:
                data = self._filter_fields(data)

        if 'data' in result:
            result['data'] = data
        else:
            result = data
        return result


class wrap_in_dict(object):
    """ Wraps 'result' kwarg value in dict.

    If object passed in 'result' kwarg has metadata in '_nefertari_meta'
    attribute, it's metadata is preserved and then applied if object
    is converted to a sequence of dicts.

    Conversion of object from 'result' kwargs is performed by calling
    `obj2dict` wrapper.
    """
    def __init__(self, request):
        self.request = request

    def __call__(self, **kwargs):
        """ If result is a list then wrap it in the dict. """
        result = kwargs['result']

        if hasattr(result, '_nefertari_meta'):
            _meta = result._nefertari_meta
        else:
            _meta = {}

        result = obj2dict(self.request)(**kwargs)

        if isinstance(result, dict):
            return result
        else:
            result = {"data": result}
            result.update(_meta)

        return result


class add_meta(object):
    """ Add metadata to results.

    In particular adds:
      * 'count': Number of results. Equals to number of objects in
        `result['data']`
      * 'self': For each object in `result['data']` adds a url which points
        to current object
    """
    def __init__(self, request):
        self.request = request

    def __call__(self, **kwargs):
        result = kwargs['result']

        try:
            result['count'] = len(result["data"])
            for each in result['data']:
                try:
                    each.setdefault('self', "%s/%s" % (
                        self.request.path_url,
                        urllib.parse.quote(str(each['id']))))
                except TypeError:
                    pass
        finally:
            return result


class add_confirmation_url(object):
    """ Add confirmation url to confirm some action.

    Confirmation url is generated using `self.request.url`, `s__confirmation`
    query param and a method name in `_m` param.
    """
    def __init__(self, request):
        self.request = request

    def __call__(self, **kwargs):
        result = kwargs['result']
        q_or_a = '&' if self.request.params else '?'

        if isinstance(result, six.integer_types):
            return result

        return dict(
            method=self.request.method,
            count=engine.BaseDocument.count(result),
            confirmation_url=self.request.url+'%s__confirmation&_m=%s' % (
                q_or_a, self.request.method))


class add_etag(object):
    """ Add ETAG header to response.

    Etag is generated md5-encoding '_version' + 'id' of each object
    in a sequence of objects returned.
    """
    def __init__(self, request):
        self.request = request

    def __call__(self, **kwargs):
        result = kwargs['result']

        etag_src = ''

        def etag(data):
            return str(data.get('_version', '')) + str(data.get('id', ''))

        try:
            etag_src += etag(result)

            for each in result['data']:
                etag_src += etag(each)

        except (TypeError, KeyError):
            pass

        finally:
            if etag_src:
                etag = md5(six.b(etag_src)).hexdigest()
                self.request.response.etag = etag
            return result


class set_total(object):
    def __init__(self, request, total):
        self.request = request
        self.total = total

    def __call__(self, **kwargs):
        result = kwargs['result']
        try:
            result._nefertari_meta['total'] = min(
                self.total, result._nefertari_meta['total'])
        except (AttributeError, TypeError):
            pass
        return result


def set_public_limits(view):
    public_max = int(view.request.registry.settings.get(
        'public_max_limit', 100))

    try:
        _limit = int(view._query_params.get('_limit', 20))
        _page = int(view._query_params.get('_page', 0))
        _start = int(view._query_params.get('_start', 0))

        view.add_after_call('index', set_total(view.request, total=public_max),
                            pos=0)
    except ValueError:
        from nefertari.json_httpexceptions import JHTTPBadRequest
        raise JHTTPBadRequest("Bad _limit/_page param")

    _start = _start or _page * _limit
    if _start + _limit > public_max:
        view._query_params['_limit'] = max((public_max - _start), 0)<|MERGE_RESOLUTION|>--- conflicted
+++ resolved
@@ -2,10 +2,7 @@
 from hashlib import md5
 
 import six
-<<<<<<< HEAD
-=======
 from six.moves import urllib
->>>>>>> ab9d0cd1
 from nefertari import engine
 
 
