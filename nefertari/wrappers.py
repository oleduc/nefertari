import logging
from hashlib import md5

import six
from six.moves import urllib
from nefertari import engine


log = logging.getLogger(__name__)


class ValidationError(Exception):
    pass


class ResourceNotFound(Exception):
    pass


# Decorators


class wrap_me(object):
    """Base class for decorators used to add before and after calls.
    The callables are appended to the ``before`` or ``after`` lists,
    which are in turn injected into the method object being decorated.
    Method is returned without any side effects.
    """

    def __init__(self, before=None, after=None):
        self.before = (before if type(before)
                       is list else ([before] if before else []))
        self.after = (after if type(after)
                      is list else ([after] if after else []))

    def __call__(self, meth):
        if not hasattr(meth, '_before_calls'):
            meth._before_calls = []
        if not hasattr(meth, '_after_calls'):
            meth._after_calls = []

        meth._before_calls += self.before
        meth._after_calls += self.after

        return meth


class callable_base(object):
    """Base class for all before and after calls.
    ``__eq__`` method is overloaded in order to prevent duplicate callables
    of the same type.
    For example, you could have a before call ``pager`` which is called in
    the base class and also decorate the action with ``paginate``. ``__eq__``
    declares all same type callables to be the same.
    """

    def __init__(self, **kwargs):
        self.kwargs = kwargs

    def __eq__(self, other):
        "we only allow one instance of the same type of callable."
        return type(self) == type(other)


# After calls.

class obj2dict(object):
    """ Convert object to dictionary.

    Sequence of objects is converted to sequence of dicts.
    Conversion is performed by calling object's 'to_dict' method.
    """
    def __init__(self, request):
        self.request = request

    def __call__(self, **kwargs):
        '''converts objects in `result` into dicts'''
        from nefertari.utils import issequence
        result = kwargs['result']
        if isinstance(result, dict):
            return result

        _fields = kwargs.get('_fields', [])
        if hasattr(result, '_nefertari_meta'):
            _fields = result._nefertari_meta.get('fields', [])

        if hasattr(result, "to_dict"):
            return result.to_dict(_keys=_fields, request=self.request)

        elif issequence(result):
            # make sure its mutable, i.e list
            result = list(result)
            for ix, each in enumerate(result):
                result[ix] = obj2dict(self.request)(
                    _fields=_fields, result=each)

        return result


class apply_privacy(object):
    """ Apply privacy rules to a JSON output.

    Passed 'result' kwarg's value may be a dictset or a collection JSON
    output which contains objects' data under 'data' key as a sequence of
    dictsets.

    Privacy is applied checking model's (got using '_type' key value) fields:
      * _public_fields: Fields visible to non-authenticated users.
      * _auth_fields: Fields visible to authenticated users.

    Admin can see all the fields. Whether user is admin, is checked by
    calling 'is_admin()' method on 'self.request.user'.

    If this wrapper is called without request, no filtering is performed.
    Fields visible to all types of users: '_self', '_type'.
    """
    def __init__(self, request):
        self.request = request

    def _filter_fields(self, data):
        if '_type' not in data:
            return data
        try:
            model_cls = engine.get_document_cls(data['_type'])
        except ValueError as ex:
            log.error(str(ex))
            return data

        public_fields = set(getattr(model_cls, '_public_fields', None) or [])
        auth_fields = set(getattr(model_cls, '_auth_fields', None) or [])
        fields = set(data.keys())

        user = getattr(self.request, 'user', None)
        if self.request:
            # User authenticated
            if user:
                # User not admin
                if not self.is_admin:
                    fields &= auth_fields

            # User not authenticated
            else:
                fields &= public_fields

<<<<<<< HEAD
        fields.add('_type')
        fields.add('_self')
=======
        fields.update(['_type', '_pk', 'self'])
>>>>>>> 59c7d2bc
        return data.subset(fields)

    def __call__(self, **kwargs):
        from nefertari.utils import issequence
        result = kwargs['result']
        if not isinstance(result, dict):
            return result
        data = result.get('data', result)

        if data and isinstance(data, (dict, list)):
            self.is_admin = kwargs.get('is_admin')
            if self.is_admin is None:
                user = getattr(self.request, 'user', None)
                self.is_admin = user is not None and type(user).is_admin(user)
            if issequence(data) and not isinstance(data, dict):
                kwargs = {'is_admin': self.is_admin}
                data = [apply_privacy(self.request)(result=d, **kwargs)
                        for d in data]
            else:
                data = self._filter_fields(data)

        if 'data' in result:
            result['data'] = data
        else:
            result = data
        return result


class wrap_in_dict(object):
    """ Wraps 'result' kwarg value in dict.

    If object passed in 'result' kwarg has metadata in '_nefertari_meta'
    attribute, it's metadata is preserved and then applied if object
    is converted to a sequence of dicts.

    Conversion of object from 'result' kwargs is performed by calling
    `obj2dict` wrapper.
    """
    def __init__(self, request):
        self.request = request

    def __call__(self, **kwargs):
        """ If result is a list then wrap it in the dict. """
        result = kwargs['result']

        if hasattr(result, '_nefertari_meta'):
            _meta = result._nefertari_meta
        else:
            _meta = {}

        result = obj2dict(self.request)(**kwargs)

        if isinstance(result, dict):
            return result
        else:
            result = {"data": result}
            result.update(_meta)

        return result


class add_meta(object):
    """ Add metadata to results.

    In particular adds:
      * 'count': Number of results. Equals to number of objects in
        `result['data']`
    """
    def __init__(self, request):
        self.request = request

    def __call__(self, **kwargs):
        result = kwargs['result']
        try:
            result['count'] = len(result['data'])
        finally:
            return result


class add_object_url(object):
    """ Add '_self' to each object in results

    For each object in `result['data']` adds a uri which points
    to current object
    """
    _is_singular = None

    def __init__(self, request):
        self.request = request

    @property
    def is_singular(self):
        if self._is_singular is None:
            route_name = self.request.matched_route.name
            resource = self.request.registry._resources_map[route_name]
            self._is_singular = resource.is_singular
        return self._is_singular

    def _set_object_self(self, obj):
        """ Add '_self' key value to :obj: dict. """
        location = self.request.path_url
<<<<<<< HEAD
        obj_id = urllib.parse.quote(str(obj['id']))
        if not self.is_singular and not location.endswith(obj_id):
            location += '/{}'.format(obj_id)
        obj.setdefault('_self', location)
=======
        obj_pk = urllib.parse.quote(str(obj['_pk']))
        if not self.is_singular and not location.endswith(obj_pk):
            location += '/{}'.format(obj_pk)
        obj.setdefault('self', location)
>>>>>>> 59c7d2bc

    def __call__(self, **kwargs):
        result = kwargs['result']

        if 'data' not in result:
            self._set_object_self(result)
            return result

        try:
            for each in result['data']:
                try:
                    self._set_object_self(each)
                except TypeError:
                    pass
        finally:
            return result


class add_confirmation_url(object):
    """ Add confirmation url to confirm some action.

    Confirmation url is generated using `self.request.url`, `s__confirmation`
    query param and a method name in `_m` param.
    """
    def __init__(self, request):
        self.request = request

    def __call__(self, **kwargs):
        result = kwargs['result']
        q_or_a = '&' if self.request.params else '?'

        if isinstance(result, six.integer_types):
            return result

        return dict(
            method=self.request.method,
            count=engine.BaseDocument.count(result),
            confirmation_url=self.request.url+'%s__confirmation&_m=%s' % (
                q_or_a, self.request.method))


class add_etag(object):
    """ Add ETAG header to response.

    Etag is generated md5-encoding '_version' + '_pk' of each object
    in a sequence of objects returned.

    This wrapper should be applied before `apply_privacy` if later is
    used or before any wrapper that may remove `_version` and `_pk` keys
    from output.
    """
    def __init__(self, request):
        self.request = request

    def __call__(self, **kwargs):
        result = kwargs['result']

        etag_src = ''

        def etag(data):
            return str(data.get('_version', '')) + str(data.get('_pk', ''))

        try:
            etag_src += etag(result)

            for each in result['data']:
                etag_src += etag(each)

        except (TypeError, KeyError):
            pass

        finally:
            if etag_src:
                etag = md5(six.b(etag_src)).hexdigest()
                self.request.response.etag = etag
            return result


class set_total(object):
    def __init__(self, request, total):
        self.request = request
        self.total = total

    def __call__(self, **kwargs):
        result = kwargs['result']
        try:
            result._nefertari_meta['total'] = min(
                self.total, result._nefertari_meta['total'])
        except (AttributeError, TypeError):
            pass
        return result


def set_public_limits(view):
    public_max = int(view.request.registry.settings.get(
        'public_max_limit', 100))

    try:
        _limit = int(view._query_params.get('_limit', 20))
        _page = int(view._query_params.get('_page', 0))
        _start = int(view._query_params.get('_start', 0))

        view.add_after_call('index', set_total(view.request, total=public_max),
                            pos=0)
    except ValueError:
        from nefertari.json_httpexceptions import JHTTPBadRequest
        raise JHTTPBadRequest("Bad _limit/_page param")

    _start = _start or _page * _limit
    if _start + _limit > public_max:
        view._query_params['_limit'] = max((public_max - _start), 0)<|MERGE_RESOLUTION|>--- conflicted
+++ resolved
@@ -142,12 +142,8 @@
             else:
                 fields &= public_fields
 
-<<<<<<< HEAD
-        fields.add('_type')
-        fields.add('_self')
-=======
-        fields.update(['_type', '_pk', 'self'])
->>>>>>> 59c7d2bc
+
+        fields.update(['_type', '_pk', '_self'])
         return data.subset(fields)
 
     def __call__(self, **kwargs):
@@ -249,17 +245,10 @@
     def _set_object_self(self, obj):
         """ Add '_self' key value to :obj: dict. """
         location = self.request.path_url
-<<<<<<< HEAD
-        obj_id = urllib.parse.quote(str(obj['id']))
-        if not self.is_singular and not location.endswith(obj_id):
-            location += '/{}'.format(obj_id)
-        obj.setdefault('_self', location)
-=======
         obj_pk = urllib.parse.quote(str(obj['_pk']))
         if not self.is_singular and not location.endswith(obj_pk):
             location += '/{}'.format(obj_pk)
-        obj.setdefault('self', location)
->>>>>>> 59c7d2bc
+        obj.setdefault('_self', location)
 
     def __call__(self, **kwargs):
         result = kwargs['result']
