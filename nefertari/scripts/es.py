--- conflicted
+++ resolved
@@ -98,11 +98,6 @@
             documents = to_dicts(query_set)
 
             if self.options.force:
-<<<<<<< HEAD
-                es.index(documents)
-            else:
-                es.index_missing_documents(documents)
-=======
                 self.log.info('Recreating `{}` ES mapping'.format(model_name))
                 es.delete_mapping()
                 es.put_mapping(body=model.get_es_mapping())
@@ -114,6 +109,5 @@
                     model_name))
                 es.index_missing_documents(
                     documents, refresh_index=self.options.refresh)
->>>>>>> e7e3af31
 
         return 0