--- conflicted
+++ resolved
@@ -4,10 +4,7 @@
 
 from pyramid.paster import bootstrap
 from pyramid.config import Configurator
-<<<<<<< HEAD
 from six.moves import urllib
-=======
->>>>>>> 9d360125
 
 from nefertari.utils import dictset, split_strip, to_dicts
 from nefertari import engine
