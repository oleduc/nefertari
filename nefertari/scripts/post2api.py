--- conflicted
+++ resolved
@@ -35,12 +35,8 @@
     json_data = json.load(json_file)
     objects_count = len(json_data)
 
-<<<<<<< HEAD
     query_string = '?_limit={}'.format(objects_count)
     # query_string = '?_limit={}&_fields={}'.format(objects_count, id_field)
-=======
-    query_string = '?_limit={}'.format(objects_count, id_field)
->>>>>>> 8355ccde
     parent_objects = requests.get(parent_route + query_string).json()['data']
 
     for parent in parent_objects:
