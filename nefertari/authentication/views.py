--- conflicted
+++ resolved
@@ -75,13 +75,9 @@
         User's `Authorization` header value is returned in `WWW-Authenticate`
         header.
         """
-<<<<<<< HEAD
         user, created = self.Model.create_account(self._json_params)
-=======
-        user, created = self._model_class.create_account(self._json_params)
         if user.api_key is None:
             raise JHTTPBadRequest('Failed to generate ApiKey for user')
->>>>>>> ab9d0cd1
 
         if not created:
             raise JHTTPConflict('Looks like you already have an account.')
