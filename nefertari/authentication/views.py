from pyramid.security import remember, forget

from nefertari.json_httpexceptions import (
    JHTTPFound, JHTTPConflict, JHTTPUnauthorized, JHTTPNotFound, JHTTPOk,
    JHTTPBadRequest)
from nefertari.view import BaseView


class TicketAuthenticationView(BaseView):
    """ View for auth operations to use with Pyramid ticket-based auth.
        `login` (POST): Login the user with 'login' and 'password'
        `logout`: Logout user
    """
<<<<<<< HEAD
    Model = AuthUser

    def register(self):
        """ Register new user by POSTing all required data.

        """
        user, created = self.Model.create_account(
=======
    def register(self):
        """ Register new user by POSTing all required data. """
        user, created = self._model_class.create_account(
>>>>>>> fedbec93
            self._json_params)

        if not created:
            raise JHTTPConflict('Looks like you already have an account.')

        pk_field = user.pk_field()
        headers = remember(self.request, getattr(user, pk_field))
        return JHTTPOk('Registered', headers=headers)

    def login(self, **params):
        self._json_params.update(params)
        next = self._query_params.get('next', '')
        login_url = self.request.route_url('login')
        if next.startswith(login_url):
            next = ''  # never use the login form itself as next

        unauthorized_url = self._query_params.get('unauthorized', None)
        success, user = self.Model.authenticate_by_password(
            self._json_params)

        if success:
            pk_field = user.pk_field()
            headers = remember(self.request, getattr(user, pk_field))
            if next:
                raise JHTTPFound(location=next, headers=headers)
            else:
                return JHTTPOk('Logged in', headers=headers)
        if user:
            if unauthorized_url:
                return JHTTPUnauthorized(location=unauthorized_url+'?error=1')

            raise JHTTPUnauthorized('Failed to Login.')
        else:
            raise JHTTPNotFound('User not found')

    def logout(self):
        next = self._query_params.get('next')
        headers = forget(self.request)
        if next:
            return JHTTPFound(location=next, headers=headers)
        return JHTTPOk('Logged out', headers=headers)


class TokenAuthenticationView(BaseView):
    """ View for auth operations to use with
    `nefertari.authentication.policies.ApiKeyAuthenticationPolicy`
    token-based auth. Implements methods:
    """
<<<<<<< HEAD
    Model = AuthUser

=======
>>>>>>> fedbec93
    def register(self):
        """ Register a new user by POSTing all required data.

        User's `Authorization` header value is returned in `WWW-Authenticate`
        header.
        """
        user, created = self.Model.create_account(self._json_params)
        if user.api_key is None:
            raise JHTTPBadRequest('Failed to generate ApiKey for user')

        if not created:
            raise JHTTPConflict('Looks like you already have an account.')

        headers = remember(self.request, user.username)
        return JHTTPOk('Registered', headers=headers)

    def claim_token(self, **params):
        """Claim current token by POSTing 'login' and 'password'.

        User's `Authorization` header value is returned in `WWW-Authenticate`
        header.
        """
        self._json_params.update(params)
        success, self.user = self.Model.authenticate_by_password(
            self._json_params)

        if success:
            headers = remember(self.request, self.user.username)
            return JHTTPOk('Token claimed', headers=headers)
        if self.user:
            raise JHTTPUnauthorized('Wrong login or password')
        else:
            raise JHTTPNotFound('User not found')

    def reset_token(self, **params):
        """ Reset current token by POSTing 'login' and 'password'.

        User's `Authorization` header value is returned in `WWW-Authenticate`
        header.
        """
        response = self.claim_token(**params)
        if not self.user:
            return response

        self.user.api_key.reset_token()
        headers = remember(self.request, self.user.username)
        return JHTTPOk('Registered', headers=headers)<|MERGE_RESOLUTION|>--- conflicted
+++ resolved
@@ -11,19 +11,9 @@
         `login` (POST): Login the user with 'login' and 'password'
         `logout`: Logout user
     """
-<<<<<<< HEAD
-    Model = AuthUser
-
-    def register(self):
-        """ Register new user by POSTing all required data.
-
-        """
-        user, created = self.Model.create_account(
-=======
     def register(self):
         """ Register new user by POSTing all required data. """
         user, created = self._model_class.create_account(
->>>>>>> fedbec93
             self._json_params)
 
         if not created:
@@ -72,11 +62,6 @@
     `nefertari.authentication.policies.ApiKeyAuthenticationPolicy`
     token-based auth. Implements methods:
     """
-<<<<<<< HEAD
-    Model = AuthUser
-
-=======
->>>>>>> fedbec93
     def register(self):
         """ Register a new user by POSTing all required data.
 
