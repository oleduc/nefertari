import json
import logging
import simplejson
from collections import defaultdict

import six
<<<<<<< HEAD
=======
from six.moves import urllib
>>>>>>> ab9d0cd1
from pyramid.settings import asbool
from pyramid.request import Request

from nefertari.json_httpexceptions import (
    JHTTPBadRequest, JHTTPNotFound, JHTTPMethodNotAllowed)
from nefertari.utils import dictset, merge_dicts, str2dict
from nefertari import wrappers, engine
from nefertari.resource import ACTIONS

log = logging.getLogger(__name__)


class ViewMapper(object):
    "Custom mapper class for BaseView"

    def __init__(self, **kwargs):
        self.kwargs = kwargs

    def __call__(self, view):
        # i.e index, create etc.
        action_name = self.kwargs['attr']

        def view_mapper_wrapper(context, request):
            matchdict = request.matchdict.copy()
            matchdict.pop('action', None)
            matchdict.pop('traverse', None)

            # instance of BaseView (or child of)
            view_obj = view(context, request)
            action = getattr(view_obj, action_name)
            request.action = action_name

            # we should not run "after_calls" here, so lets save them in
            # request as filters they will be ran in the renderer factory
            request.filters = view_obj._after_calls

            try:
                # run before_calls (validators) before running the action
                for call in view_obj._before_calls.get(action_name, []):
                    call(request=request)

            except wrappers.ValidationError as e:
                log.error('validation error: %s', e)
                raise JHTTPBadRequest(e.args)

            except wrappers.ResourceNotFound as e:
                log.error('resource not found: %s', e)
                raise JHTTPNotFound()

            return action(**matchdict)

        return view_mapper_wrapper


class BaseView(object):
    """Base class for nefertari views.
    """

    __view_mapper__ = ViewMapper
    _default_renderer = 'nefertari_json'
    _json_encoder = None
    Model = None

    @staticmethod
    def convert_dotted(params):
        """ Convert dotted keys in :params: dictset to a nested dictset.

        E.g. {'settings.foo': 'bar'} -> {'settings': {'foo': 'bar'}}
        """
        if not isinstance(params, dictset):
            params = dictset(params)

        dotted_items = {k: v for k, v in params.items() if '.' in k}

        if dotted_items:
            dicts = [str2dict(key, val) for key, val in dotted_items.items()]
            dotted = six.functools.reduce(merge_dicts, dicts)
            params = params.subset(['-' + k for k in dotted_items.keys()])
            params.update(dict(dotted))

        return params

    def __init__(self, context, request, _query_params={}, _json_params={}):
        """ Prepare data to be used across the view and run init methods.

        Each view has these dicts on data:
          :_query_params: Params from a query string
          :_json_params: Request JSON data. Populated only for
              PUT, PATCH, POST methods
          :_params: Join of _query_params and _json_params

        For method tunneling, _json_params contains the same data as
        _query_params.
        """
        self.context = context
        self.request = request
        self._query_params = dictset(_query_params or request.params.mixed())
        self._json_params = dictset(_json_params)

        ctype = request.content_type
        if request.method in ['POST', 'PUT', 'PATCH']:
            if ctype == 'application/json':
                try:
                    self._json_params.update(request.json)
                except simplejson.JSONDecodeError:
                    log.error(
                        "Expecting JSON. Received: '{}'. "
                        "Request: {} {}".format(
                            request.body, request.method, request.url))

            self._json_params = BaseView.convert_dotted(self._json_params)
            self._query_params = BaseView.convert_dotted(self._query_params)

        self._params = self._query_params.copy()
        self._params.update(self._json_params)

        # dict of the callables {'action':[callable1, callable2..]}
        # as name implies, before calls are executed before the action is
        # called after_calls are called after the action returns.
        self._before_calls = defaultdict(list)
        self._after_calls = defaultdict(list)

        # no accept headers, use default
        if '' in request.accept:
            request.override_renderer = self._default_renderer
        elif 'application/json' in request.accept:
            request.override_renderer = 'nefertari_json'
        elif 'text/plain' in request.accept:
            request.override_renderer = 'string'

        if '_refresh_index' in self._query_params:
            self.refresh_index = self._query_params.asbool(
                '_refresh_index', pop=True)
        else:
            self.refresh_index = None

        root_resource = getattr(self, 'root_resource', None)
        self._auth_enabled = root_resource is not None and root_resource.auth

        self._run_init_actions()
        self._setup_aggregation()

    def _run_init_actions(self):
        self.setup_default_wrappers()
        self.convert_ids2objects()
        self.set_public_limits()
        if self.request.method == 'PUT':
            self.fill_null_values()

    def _setup_aggregation(self):
        from nefertari.elasticsearch import ES
        aggregations_enabled = ES.settings.asbool('enable_aggregations')
        if not aggregations_enabled:
            log.debug('Elasticsearch aggregations are not enabled')
            return

        index_defined = hasattr(self.__class__, 'index')
        if index_defined:
            self.index = ESAggregator(self).wrap(self.index)
            # TODO: Do this in metaclass?

    def fill_null_values(self, model_cls=None):
        """ Fill missing model fields in JSON with {key: None}.

        Only run for PUT requests.
        """
        if model_cls is None:
            model_cls = self.Model
        if not model_cls:
            log.info("%s has no model defined" % self.__class__.__name__)
            return

        empty_values = model_cls.get_null_values()
        for field, value in empty_values.items():
            if field not in self._json_params:
                self._json_params[field] = value

    def set_public_limits(self):
        """ Set public limits if auth is enabled and user is not
        authenticated.
        """
        if self._auth_enabled and not getattr(self.request, 'user', None):
            wrappers.set_public_limits(self)

    def convert_ids2objects(self, model_cls=None):
        """ Convert object IDs from `self._json_params` to objects if needed.

        Only IDs that belong to relationship field of `self.Model`
        are converted.
        """
        if model_cls is None:
            model_cls = self.Model
        if not model_cls:
            log.info("%s has no model defined" % self.__class__.__name__)
            return

        for field in self._json_params.keys():
            if not engine.is_relationship_field(field, model_cls):
                continue
            rel_model_cls = engine.get_relationship_cls(field, model_cls)
            self.id2obj(field, rel_model_cls)

    def get_debug(self, package=None):
        if not package:
            key = 'debug'
        else:
            key = '%s.debug' % package.split('.')[0]
        return asbool(self.request.registry.settings.get(key))

    def setup_default_wrappers(self):
        self._after_calls['index'] = [
            wrappers.wrap_in_dict(self.request),
            wrappers.add_meta(self.request),
        ]
        if self._auth_enabled:
            self._after_calls['index'] += [
                wrappers.apply_privacy(self.request),
            ]
        self._after_calls['index'] += [
            wrappers.add_etag(self.request),
        ]

        self._after_calls['show'] = [
            wrappers.wrap_in_dict(self.request),
            wrappers.add_meta(self.request),
        ]
        if self._auth_enabled:
            self._after_calls['show'] += [
                wrappers.apply_privacy(self.request),
            ]

        self._after_calls['delete_many'] = [
            wrappers.add_confirmation_url(self.request)
        ]

    def __getattr__(self, attr):
        if attr in ACTIONS:
            return self.not_allowed_action

        raise AttributeError(attr)

    def not_allowed_action(self, *a, **k):
        raise JHTTPMethodNotAllowed()

    def add_before_or_after_call(self, action, _callable, pos=None,
                                 before=True):
        if not six.callable(_callable):
            raise ValueError('%s is not a callable' % _callable)

        if before:
            callkind = self._before_calls
        else:
            callkind = self._after_calls

        if pos is None:
            callkind[action].append(_callable)
        else:
            callkind[action].insert(pos, _callable)

    add_before_call = lambda self, *a, **k: self.add_before_or_after_call(
        *a, before=True, **k)
    add_after_call = lambda self, *a, **k: self.add_before_or_after_call(
        *a, before=False, **k)

    def subrequest(self, url, params={}, method='GET'):
        req = Request.blank(url, cookies=self.request.cookies,
                            content_type='application/json',
                            method=method)

        if method == 'GET' and params:
            req.body = urllib.parse.urlencode(params)

        if method == 'POST':
            req.body = json.dumps(params)

        return self.request.invoke_subrequest(req)

    def needs_confirmation(self):
        return '__confirmation' not in self._query_params

    def id2obj(self, name, model, pk_field=None, setdefault=None):
        if name not in self._json_params:
            return

        if pk_field is None:
            pk_field = model.pk_field()

        def _get_object(id_):
            if hasattr(id_, 'pk_field'):
                return id_

            obj = model.get(**{pk_field: id_})
            if setdefault:
                return obj or setdefault
            else:
                if not obj:
                    raise JHTTPBadRequest('id2obj: Object %s not found' % id_)
                return obj

        ids = self._json_params[name]
        if not ids:
            return
        if isinstance(ids, list):
            self._json_params[name] = []
            for _id in ids:
                obj = _id if _id is None else _get_object(_id)
                self._json_params[name].append(obj)
        else:
            self._json_params[name] = ids if ids is None else _get_object(ids)


class ESAggregator(object):
    """ Mixin that provides methods to perform Elasticsearch aggregations.

    Should be mixed with subclasses of `nefertari.view.BaseView`.

    To use aggregation at collection route requests, simply return
    `self.aggregate()`.

    Attributes:
        :_aggregations_keys: Sequence of strings representing name(s) of the
            root key under which aggregations names are defined. Order of keys
            matters - first key found in request is popped and returned. May be
            overriden by defining it on view.

    Examples:
        If _aggregations_keys=('_aggregations',), then query string params
        should look like:
            _aggregations.min_price.min.field=price
    """
    _aggregations_keys = ('_aggregations', '_aggs')

    def __init__(self, view):
        self.view = view
        view_aggregations_keys = getattr(view, '_aggregations_keys', None)
        if view_aggregations_keys:
            self._aggregations_keys = view_aggregations_keys

    def wrap(self, func):
        six.wraps(func)
        def wrapper(*args, **kwargs):
            try:
                return self.aggregate(*args, **kwargs)
            except KeyError:
                return func(*args, **kwargs)
        return wrapper

    def pop_aggregations_params(self):
        """ Pop and return aggregation params from query string params.

        Aggregation params are expected to be prefixed(nested under) by
        any of `self._aggregations_keys`.
        """
        self._query_params = BaseView.convert_dotted(self.view._query_params)

        for key in self._aggregations_keys:
            if key in self._query_params:
                return self._query_params.pop(key)
        else:
            raise KeyError('Missing aggregation params')

    def stub_wrappers(self):
        """ Remove default 'index' after call wrappers and add only
        those needed for aggregation results output.
        """
        self.view._after_calls['index'] = []

    @classmethod
    def get_aggregations_fields(cls, params):
        """ Recursively get values under the 'field' key.

        Is used to get names of fields on which aggregations should be
        performed.
        """
        fields = []
        for key, val in params.items():
            if isinstance(val, dict):
                fields += cls.get_aggregations_fields(val)
            if key == 'field':
                fields.append(val)
        return fields

    def check_aggregations_privacy(self, aggregations_params):
        """ Check per-field privacy rules in aggregations.

        Privacy is checked by making sure user has access to the fields
        used in aggregations.
        """
        fields = self.get_aggregations_fields(aggregations_params)
        fields_dict = dictset.fromkeys(fields)
        fields_dict['_type'] = self.view.Model.__name__

        wrapper = wrappers.apply_privacy(self.view.request)
        allowed_fields = set(wrapper(result=fields_dict).keys())
        not_allowed_fields = set(fields) - set(allowed_fields)

        if not_allowed_fields:
            err = 'Not enough permissions to aggregate on fields: {}'.format(
                ','.join(not_allowed_fields))
            raise ValueError(err)

    def aggregate(self):
        """ Perform aggregation and return response. """
        from nefertari.elasticsearch import ES
        aggregations_params = self.pop_aggregations_params()
        if self.view._auth_enabled:
            self.check_aggregations_privacy(aggregations_params)
        self.stub_wrappers()

        search_params = []
        if 'q' in self._query_params:
            search_params.append(self._query_params.pop('q'))
        _raw_terms = ' AND '.join(search_params)

        return ES(self.view.Model.__name__).aggregate(
            _aggregations_params=aggregations_params,
            _raw_terms=_raw_terms,
            **self._query_params
        )


def key_error_view(context, request):
    return JHTTPBadRequest("Bad or missing param '%s'" % context.args[0])


def value_error_view(context, request):
    return JHTTPBadRequest("Bad or missing value '%s'" % context.args[0])


def error_view(context, request):
    return JHTTPBadRequest(context.args[0])


def includeme(config):
    config.add_view(key_error_view, context=KeyError)
    config.add_view(value_error_view, context=ValueError)
    config.add_view(error_view, context=Exception)<|MERGE_RESOLUTION|>--- conflicted
+++ resolved
@@ -4,10 +4,7 @@
 from collections import defaultdict
 
 import six
-<<<<<<< HEAD
-=======
 from six.moves import urllib
->>>>>>> ab9d0cd1
 from pyramid.settings import asbool
 from pyramid.request import Request
 
