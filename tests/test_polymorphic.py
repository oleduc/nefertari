from mock import Mock, patch

from nefertari import polymorphic
from nefertari.renderers import _JSONEncoder


class TestPolymorphicHelperMixin(object):
    def test_get_collections(self):
        mixin = polymorphic.PolymorphicHelperMixin()
        mixin.request = Mock(matchdict={
            'collections': 'stories ,users,users/foo'})
        assert mixin.get_collections() == set(['stories', 'users'])

    def test_get_resources(self):
        mixin = polymorphic.PolymorphicHelperMixin()
        mixin.request = Mock()
        resource1 = Mock(collection_name='stories', is_singular=False)
        mixin.request.registry._resources_map = {
            'bar': resource1,
        }
        resources = mixin.get_resources(['stories'])
        assert resources == set([resource1])

    def test_get_resources_singular_dropped(self):
        mixin = polymorphic.PolymorphicHelperMixin()
        mixin.request = Mock()
        resource1 = Mock(collection_name='stories', is_singular=False)
        resource2 = Mock(collection_name='users', is_singular=True)
        mixin.request.registry._resources_map = {
            'bar': resource1,
            'foo': resource2,
        }
        resources = mixin.get_resources(['stories', 'users'])
        assert resources == set([resource1])


class TestPolymorphicACL(object):

    @patch.object(polymorphic.PolymorphicACL, 'set_collections_acl')
    def test_init(self, mock_meth):
        polymorphic.PolymorphicACL(None)
        mock_meth.assert_called_once_with()

    @patch.object(polymorphic.PolymorphicACL, 'set_collections_acl')
    def test_get_least_permissions_aces_not_allowed(self, mock_meth):
        request = Mock()
        request.has_permission.return_value = False
        acl = polymorphic.PolymorphicACL(request)
        resource = Mock()
        resource.view._factory = Mock()
        assert acl._get_least_permissions_aces([resource]) is None
        resource.view._factory.assert_called_once_with(request)
        request.has_permission.assert_called_once_with(
            'index', resource.view._factory())

    @patch.object(polymorphic.PolymorphicACL, 'set_collections_acl')
    def test_get_least_permissions_aces_allowed(self, mock_meth):
        from pyramid.security import Allow
        request = Mock()
        request.has_permission.return_value = True
        request.effective_principals = ['user', 'admin']
        acl = polymorphic.PolymorphicACL(request)
        resource = Mock()
        resource.view._factory = Mock()
        aces = acl._get_least_permissions_aces([resource])
        resource.view._factory.assert_called_once_with(request)
        request.has_permission.assert_called_once_with(
            'index', resource.view._factory())
        assert len(aces) == 2
        assert (Allow, 'user', 'index') in aces
        assert (Allow, 'admin', 'index') in aces

    @patch.object(polymorphic.PolymorphicACL, '_get_least_permissions_aces')
    @patch.object(polymorphic.PolymorphicACL, 'get_resources')
    @patch.object(polymorphic.PolymorphicACL, 'get_collections')
    def test_set_collections_acl_no_aces(self, mock_coll, mock_res,
                                         mock_aces):
        from pyramid.security import DENY_ALL
        mock_coll.return_value = ['stories', 'users']
        mock_res.return_value = ['foo', 'bar']
        mock_aces.return_value = None
        acl = polymorphic.PolymorphicACL(None)
        assert len(acl.acl) == 1
        assert [DENY_ALL] == acl.acl
        mock_coll.assert_called_once_with()
        mock_res.assert_called_once_with(['stories', 'users'])
        mock_aces.assert_called_once_with(['foo', 'bar'])

    @patch.object(polymorphic.PolymorphicACL, '_get_least_permissions_aces')
    @patch.object(polymorphic.PolymorphicACL, 'get_resources')
    @patch.object(polymorphic.PolymorphicACL, 'get_collections')
    def test_set_collections_acl_has_aces(self, mock_coll, mock_res,
                                          mock_aces):
        from pyramid.security import Allow, DENY_ALL
        aces = [(Allow, 'foobar', 'dostuff')]
        mock_aces.return_value = aces
        acl = polymorphic.PolymorphicACL(None)
        assert len(acl.acl) == 2
        assert DENY_ALL == acl.acl[-1]
        assert aces[0] in acl.acl
        assert mock_coll.call_count == 1
        assert mock_res.call_count == 1
        assert mock_aces.call_count == 1


class TestPolymorphicESView(object):

    class DummyPolymorphicESView(polymorphic.PolymorphicESView):
        _json_encoder = _JSONEncoder

    def _dummy_view(self):
        request = Mock(content_type='', method='', accept=[''], user=None)
        return self.DummyPolymorphicESView(
            context={}, request=request,
            _json_params={'foo': 'bar'},
            _query_params={'foo1': 'bar1'})

    @patch.object(polymorphic.PolymorphicESView, 'determine_types')
    def test_ini(self, mock_det):
        from nefertari.utils import dictset
        mock_det.return_value = ['story', 'user']
        view = self._dummy_view()
        mock_det.assert_called_once_with()
        assert isinstance(view.Model, dictset)
        assert dict(view.Model) == {'__name__': 'story,user'}

    @patch.object(polymorphic.PolymorphicESView, 'determine_types')
    @patch.object(polymorphic.PolymorphicESView, 'set_public_limits')
    @patch.object(polymorphic.PolymorphicESView, 'setup_default_wrappers')
    def test_run_init_actions(self, mock_wraps, mock_lims, mock_det):
        self._dummy_view()
        mock_wraps.assert_called_once_with()
        mock_lims.assert_called_once_with()

    @patch.object(polymorphic.PolymorphicESView, 'determine_types')
    def test_setup_default_wrappers(self, mock_det):
        view = self._dummy_view()
        view._auth_enabled = False
        view.setup_default_wrappers()
        assert list(view._after_calls.keys()) == ['index']
        assert len(view._after_calls['index']) == 4
        view._auth_enabled = True
        view.setup_default_wrappers()
        assert list(view._after_calls.keys()) == ['index']
        assert len(view._after_calls['index']) == 5

    @patch.object(polymorphic.PolymorphicESView, 'get_resources')
    @patch.object(polymorphic.PolymorphicESView, 'get_collections')
    def test_determine_types(self, mock_coll, mock_res):
        mock_coll.return_value = ['stories', 'users']
        stories_res = Mock()
        stories_res.view.Model = Mock(
            __name__='StoryFoo', _index_enabled=True)
        users_res = Mock()
        users_res.view.Model = Mock(
            __name__='UserFoo', _index_enabled=False)
        mock_res.return_value = [stories_res, users_res]
        view = self._dummy_view()
        types = view.determine_types()
        assert types == ['storyfoo']
        mock_coll.assert_called_with()
        mock_res.assert_called_with(['stories', 'users'])

    @patch.object(polymorphic.PolymorphicESView, 'get_collection_es')
    @patch.object(polymorphic.PolymorphicESView, 'determine_types')
    def test_index(self, mock_det, mock_get):
        view = self._dummy_view()
        response = view.index('foo')
        mock_get.assert_called_once_with()
        assert response == mock_get()
        assert view._query_params['_limit'] == 20


class TestAddUrlPolymorphicWrapper(object):

    @patch.object(polymorphic.add_url_polymorphic, 'get_resources')
    @patch.object(polymorphic.add_url_polymorphic, 'get_collections')
    def test_get_models_map(self, mock_coll, mock_res):
        mock_coll.return_value = ['stories', 'users']
        resource1 = Mock()
        resource1.view.Model = Mock(_type='Story')
        mock_res.return_value = [resource1]
        wrapper = polymorphic.add_url_polymorphic(None)
        model_resources = wrapper.get_models_map()
        assert model_resources == {'Story': resource1}
        mock_coll.assert_called_once_with()
        mock_res.assert_called_once_with(['stories', 'users'])

    def test_set_object_self(self):
        wrapper = polymorphic.add_url_polymorphic(None)
        wrapper.request = Mock()
        wrapper.request.route_url.return_value = 'foobar'
        resource1 = Mock(uid='mystories', id_name='story_id')
        wrapper.model_resources = {'Story': resource1}
        obj = {'_type': 'Story', '_pk': 4}
        wrapper._set_object_self(obj)
<<<<<<< HEAD
        assert obj == {'_type': 'Story', 'id': 4, '_self': 'foobar'}
=======
        assert obj == {'_type': 'Story', '_pk': 4, 'self': 'foobar'}
>>>>>>> 59c7d2bc
        wrapper.request.route_url.assert_called_once_with(
            'mystories', story_id=4)

    @patch.object(polymorphic.add_url_polymorphic, 'get_models_map')
    def test_call(self, mock_map):
        resource1 = Mock(uid='mystories', id_name='story_id')
        mock_map.return_value = {'Story': resource1}
        wrapper = polymorphic.add_url_polymorphic(None)
        wrapper.request = Mock()
        wrapper.request.route_url.return_value = 'foobar'
        obj = {'_type': 'Story', '_pk': 4}
        assert wrapper(result=obj) == {
<<<<<<< HEAD
            '_type': 'Story', 'id': 4, '_self': 'foobar'}
=======
            '_type': 'Story', '_pk': 4, 'self': 'foobar'}
>>>>>>> 59c7d2bc

        obj = {'data': [{'_type': 'Story', '_pk': 4}]}
        assert wrapper(result=obj) == {
<<<<<<< HEAD
            'data': [{'_type': 'Story', 'id': 4, '_self': 'foobar'}]}
=======
            'data': [{'_type': 'Story', '_pk': 4, 'self': 'foobar'}]}
>>>>>>> 59c7d2bc
<|MERGE_RESOLUTION|>--- conflicted
+++ resolved
@@ -194,11 +194,7 @@
         wrapper.model_resources = {'Story': resource1}
         obj = {'_type': 'Story', '_pk': 4}
         wrapper._set_object_self(obj)
-<<<<<<< HEAD
-        assert obj == {'_type': 'Story', 'id': 4, '_self': 'foobar'}
-=======
-        assert obj == {'_type': 'Story', '_pk': 4, 'self': 'foobar'}
->>>>>>> 59c7d2bc
+        assert obj == {'_type': 'Story', '_pk': 4, '_self': 'foobar'}
         wrapper.request.route_url.assert_called_once_with(
             'mystories', story_id=4)
 
@@ -211,16 +207,8 @@
         wrapper.request.route_url.return_value = 'foobar'
         obj = {'_type': 'Story', '_pk': 4}
         assert wrapper(result=obj) == {
-<<<<<<< HEAD
-            '_type': 'Story', 'id': 4, '_self': 'foobar'}
-=======
-            '_type': 'Story', '_pk': 4, 'self': 'foobar'}
->>>>>>> 59c7d2bc
+            '_type': 'Story', '_pk': 4, '_self': 'foobar'}
 
         obj = {'data': [{'_type': 'Story', '_pk': 4}]}
         assert wrapper(result=obj) == {
-<<<<<<< HEAD
-            'data': [{'_type': 'Story', 'id': 4, '_self': 'foobar'}]}
-=======
-            'data': [{'_type': 'Story', '_pk': 4, 'self': 'foobar'}]}
->>>>>>> 59c7d2bc
+            'data': [{'_type': 'Story', '_pk': 4, '_self': 'foobar'}]}