import logging

import six
import pytest
from mock import Mock, patch, call
from elasticsearch.exceptions import TransportError

from nefertari import elasticsearch as es
from nefertari.json_httpexceptions import JHTTPBadRequest, JHTTPNotFound
from nefertari.utils import dictset


class TestESHttpConnection(object):

    @patch('nefertari.elasticsearch.ESHttpConnection._catch_index_error')
    @patch('nefertari.elasticsearch.log')
    def test_perform_request_debug(self, mock_log, mock_catch):
        mock_log.level = logging.DEBUG
        conn = es.ESHttpConnection()
        conn.pool = Mock()
        conn.pool.urlopen.return_value = Mock(
            data=six.b('foo'), status=200)
        conn.perform_request('POST', 'http://localhost:9200')
        mock_log.debug.assert_called_once_with(
            "('POST', 'http://localhost:9200')")
        conn.perform_request('POST', 'http://localhost:9200'*200)
        assert mock_catch.called
        assert mock_log.debug.call_count == 2

    def test_catch_index_error_no_data(self):
        conn = es.ESHttpConnection()
        try:
            conn._catch_index_error((1, 2, None))
        except:
            raise Exception('Unexpected exeption')

    def test_catch_index_error_no_data_loaded(self):
        conn = es.ESHttpConnection()
        try:
            conn._catch_index_error((1, 2, '[]'))
        except:
            raise Exception('Unexpected exeption')

    def test_catch_index_error_no_errors(self):
        conn = es.ESHttpConnection()
        try:
            conn._catch_index_error((1, 2, '{"errors":false}'))
        except:
            raise Exception('Unexpected exeption')

    def test_catch_index_error_not_index_error(self):
        conn = es.ESHttpConnection()
        try:
            conn._catch_index_error((
                1, 2,
                '{"errors":true, "items": [{"foo": "bar"}]}'))
        except:
            raise Exception('Unexpected exeption')

    def test_catch_index_error(self):
        conn = es.ESHttpConnection()
        with pytest.raises(JHTTPBadRequest):
            conn._catch_index_error((
                1, 2,
                '{"errors":true, "items": [{"index": {"error": "FOO"}}]}'))

    def test_perform_request_exception(self):
        conn = es.ESHttpConnection()
        conn.pool = Mock()
        conn.pool.urlopen.side_effect = TransportError('N/A', '')
        with pytest.raises(JHTTPBadRequest):
            conn.perform_request('POST', 'http://localhost:9200')

    @patch('nefertari.elasticsearch.log')
    def test_perform_request_no_index(self, mock_log):
        mock_log.level = logging.DEBUG
        mock_log.debug.side_effect = TransportError(404, '')
        conn = es.ESHttpConnection()
        with pytest.raises(es.IndexNotFoundException):
            conn.perform_request('POST', 'http://localhost:9200')


class TestHelperFunctions(object):
    def test_process_fields_param_no_fields(self):
        assert es.process_fields_param(None) is None

    def test_process_fields_param_string(self):
        assert es.process_fields_param('foo,bar') == {
            'fields': ['foo', 'bar', '_type'],
            '_source': False
        }

    def test_process_fields_param_list(self):
        assert es.process_fields_param(['foo', 'bar']) == {
            'fields': ['foo', 'bar', '_type'],
            '_source': False
        }

    @patch('nefertari.elasticsearch.ES')
    def test_includeme(self, mock_es):
        config = Mock()
        config.registry.settings = {'foo': 'bar'}
        es.includeme(config)
        mock_es.setup.assert_called_once_with({'foo': 'bar'})

    def test_apply_sort(self):
        assert es.apply_sort('+foo,-bar ,zoo') == 'foo:asc,bar:desc,zoo:asc'

    def test_apply_sort_empty(self):
        assert es.apply_sort('') == ''

    def test_build_terms(self):
        terms = es.build_terms('foo', [1, 2, 3])
        assert terms == 'foo:1 OR foo:2 OR foo:3'

    def test_build_terms_custom_operator(self):
        terms = es.build_terms('foo', [1, 2, 3], operator='AND')
        assert terms == 'foo:1 AND foo:2 AND foo:3'

    def test_build_qs(self):
        qs = es.build_qs(dictset({'foo': 1, 'bar': '_all', 'zoo': 2}))
        assert qs == 'foo:1 AND zoo:2'

    def test_build_list(self):
        qs = es.build_qs(dictset({'foo': [1, 2], 'zoo': 3}))
        assert qs == 'foo:1 OR foo:2 AND zoo:3'

    def test_build_dunder_key(self):
        qs = es.build_qs(dictset({'foo': [1, 2], '__zoo__': 3}))
        assert qs == 'foo:1 OR foo:2'

    def test_build_raw_terms(self):
        qs = es.build_qs(dictset({'foo': [1, 2]}), _raw_terms='qoo:1')
        assert qs == 'foo:1 OR foo:2 AND qoo:1'

    def test_build_operator(self):
        qs = es.build_qs(dictset({'foo': 1, 'qoo': 2}), operator='OR')
        assert qs == 'foo:1 OR qoo:2'

    def test_es_docs(self):
        assert issubclass(es._ESDocs, list)
        docs = es._ESDocs()
        assert docs._total == 0
        assert docs._start == 0

    @patch('nefertari.elasticsearch.ES')
    @patch('nefertari.elasticsearch.helpers')
    def test_bulk_body(self, mock_helpers, mock_es):
        mock_helpers.bulk.return_value = (1, [])
        request = Mock()
        request.params.mixed.return_value = {'_refresh_index': True}
        es._bulk_body('foo', request)
        mock_helpers.bulk.assert_called_once_with(
            client=mock_es.api, refresh=True, actions='foo')


class TestES(object):

    @patch('nefertari.elasticsearch.ES.settings')
    def test_init(self, mock_set):
        obj = es.ES(source='Foo')
        assert obj.index_name == mock_set.index_name
        assert obj.doc_type == 'foo'
        assert obj.chunk_size == mock_set.asint()
        obj = es.ES(source='Foo', index_name='a', chunk_size=2)
        assert obj.index_name == 'a'
        assert obj.doc_type == 'foo'
        assert obj.chunk_size == 2

    def test_src2type(self):
        assert es.ES.src2type('FooO') == 'fooo'

    @patch('nefertari.elasticsearch.engine')
    @patch('nefertari.elasticsearch.elasticsearch')
    def test_setup(self, mock_es, mock_engine):
        settings = dictset({
            'elasticsearch.hosts': '127.0.0.1:8080,127.0.0.2:8090',
            'elasticsearch.sniff': 'true',
        })
        es.ES.setup(settings)
        mock_es.Elasticsearch.assert_called_once_with(
            hosts=[{'host': '127.0.0.1', 'port': '8080'},
                   {'host': '127.0.0.2', 'port': '8090'}],
            serializer=mock_engine.ESJSONSerializer(),
            connection_class=es.ESHttpConnection,
            sniff_on_start=True,
            sniff_on_connection_fail=True
        )
        assert es.ES.api == mock_es.Elasticsearch()

    @patch('nefertari.elasticsearch.engine')
    @patch('nefertari.elasticsearch.elasticsearch')
    def test_setup_no_settings(self, mock_es, mock_engine):
        settings = dictset({})
        with pytest.raises(Exception) as ex:
            es.ES.setup(settings)
        assert 'Bad or missing settings for elasticsearch' in str(ex.value)
        assert not mock_es.Elasticsearch.called

    def test_process_chunks(self):
        obj = es.ES('Foo', 'foondex', chunk_size=100)
        operation = Mock()
        documents = [1, 2, 3, 4, 5]
        obj.process_chunks(documents, operation)
        operation.assert_called_once_with(documents_actions=[1, 2, 3, 4, 5])

    def test_process_chunks_multiple(self):
        obj = es.ES('Foo', 'foondex', chunk_size=3)
        operation = Mock()
        documents = [1, 2, 3, 4, 5]
        obj.process_chunks(documents, operation)
        operation.assert_has_calls([
            call(documents_actions=[1, 2, 3]),
            call(documents_actions=[4, 5]),
        ])

    def test_process_chunks_no_docs(self):
        obj = es.ES('Foo', 'foondex')
        operation = Mock()
        obj.process_chunks([], operation)
        assert not operation.called

    def test_prep_bulk_documents_not_dict(self):
        obj = es.ES('Foo', 'foondex')
        with pytest.raises(ValueError) as ex:
            obj.prep_bulk_documents('', 'q')
        assert str(ex.value) == 'Document type must be `dict` not a `str`'

    def test_prep_bulk_documents(self):
        obj = es.ES('Foo', 'foondex')
        docs = [
            {'_type': 'Story', '_pk': 'story1'},
            {'_type': 'Story', '_pk': 'story2'},
        ]
        prepared = obj.prep_bulk_documents('myaction', docs)
        assert len(prepared) == 2
        doc1 = prepared[0]
        assert sorted(doc1.keys()) == sorted([
            '_type', '_id', '_index', '_source', '_op_type'])
        assert doc1['_source'] == {'_type': 'Story', '_pk': 'story1'}
        assert doc1['_op_type'] == 'myaction'
        assert doc1['_index'] == 'foondex'
        assert doc1['_type'] == 'story'
        assert doc1['_id'] == 'story1'

    def test_prep_bulk_documents_no_type(self):
        obj = es.ES('Foo', 'foondex')
        docs = [
            {'_pk': 'story2'},
        ]
        prepared = obj.prep_bulk_documents('myaction', docs)
        assert len(prepared) == 1
        doc2 = prepared[0]
        assert sorted(doc2.keys()) == sorted([
            '_op_type', '_type', '_id', '_index', '_source'])
        assert doc2['_source'] == {'_pk': 'story2'}
        assert doc2['_op_type'] == 'myaction'
        assert doc2['_index'] == 'foondex'
        assert doc2['_type'] == 'foo'
        assert doc2['_id'] == 'story2'

    def test_bulk_no_docs(self):
        obj = es.ES('Foo', 'foondex')
        assert obj._bulk('myaction', []) is None

    @patch('nefertari.elasticsearch.partial')
    @patch('nefertari.elasticsearch.ES.prep_bulk_documents')
    @patch('nefertari.elasticsearch.ES.process_chunks')
    def test_bulk(self, mock_proc, mock_prep, mock_part):
        obj = es.ES('Foo', 'foondex', chunk_size=1)
        docs = [{
            '_op_type': 'index', '_id': 'story1',
            '_source': {'_type': 'Story', 'id': 'story1', 'timestamp': 1}
        }, {
            '_op_type': 'index', '_id': 'story2',
            '_source': {'_type': 'Story', 'id': 'story2', 'timestamp': 2}

        }]
        mock_prep.return_value = docs
        obj._bulk('index', docs)
        mock_prep.assert_called_once_with('index', docs)
        mock_part.assert_called_once_with(
            es._bulk_body, request=None)
        mock_proc.assert_called_once_with(
            documents=[{
                '_id': 'story1', '_op_type': 'index', '_timestamp': 1,
                '_source': {'timestamp': 1, '_type': 'Story', 'id': 'story1'}
            }, {
                '_id': 'story2', '_op_type': 'index', '_timestamp': 2,
                '_source': {'timestamp': 2, '_type': 'Story', 'id': 'story2'}
            }],
            operation=mock_part(),
        )

    @patch('nefertari.elasticsearch.ES.prep_bulk_documents')
    @patch('nefertari.elasticsearch.ES.process_chunks')
    def test_bulk_no_prepared_docs(self, mock_proc, mock_prep):
        obj = es.ES('Foo', 'foondex', chunk_size=1)
        mock_prep.return_value = []
        obj._bulk('myaction', ['a'])
        mock_prep.assert_called_once_with('myaction', ['a'])
        assert not mock_proc.called

    @patch('nefertari.elasticsearch.ES._bulk')
    def test_index(self, mock_bulk):
        obj = es.ES('Foo', 'foondex', chunk_size=4)
        obj.index(['a'])
        mock_bulk.assert_called_once_with('index', ['a'], None)

    @patch('nefertari.elasticsearch.ES._bulk')
    def test_delete(self, mock_bulk):
        obj = es.ES('Foo', 'foondex')
        obj.delete(ids=[1, 2])
        mock_bulk.assert_called_once_with(
<<<<<<< HEAD
            'delete', [{'_pk': 1, '_type': 'foo'},
                       {'_pk': 2, '_type': 'foo'}],
            request_params=None)
=======
            'delete', [{'id': 1, '_type': 'foo'}, {'id': 2, '_type': 'foo'}],
            request=None)
>>>>>>> 9b0a5db3

    @patch('nefertari.elasticsearch.ES._bulk')
    def test_delete_single_obj(self, mock_bulk):
        obj = es.ES('Foo', 'foondex')
        obj.delete(ids=1)
        mock_bulk.assert_called_once_with(
<<<<<<< HEAD
            'delete', [{'_pk': 1, '_type': 'foo'}],
            request_params=None)
=======
            'delete', [{'id': 1, '_type': 'foo'}],
            request=None)
>>>>>>> 9b0a5db3

    @patch('nefertari.elasticsearch.ES._bulk')
    @patch('nefertari.elasticsearch.ES.api.mget')
    def test_index_missing_documents(self, mock_mget, mock_bulk):
        obj = es.ES('Foo', 'foondex')
        documents = [
            {'_pk': 1, 'name': 'foo'},
            {'_pk': 2, 'name': 'bar'},
            {'_pk': 3, 'name': 'baz'},
        ]
        mock_mget.return_value = {'docs': [
            {'_id': '1', 'name': 'foo', 'found': False},
            {'_id': '2', 'name': 'bar', 'found': True},
            {'_id': '3', 'name': 'baz'},
        ]}
        obj.index_missing_documents(documents)
        mock_mget.assert_called_once_with(
            index='foondex',
            doc_type='foo',
            fields=['_id'],
            body={'ids': [1, 2, 3]}
        )
        mock_bulk.assert_called_once_with(
            'index', [
                {'_pk': 1, 'name': 'foo'}, {'_pk': 3, 'name': 'baz'}
            ], None)

    @patch('nefertari.elasticsearch.ES._bulk')
    @patch('nefertari.elasticsearch.ES.api.mget')
    def test_index_missing_documents_no_index(self, mock_mget, mock_bulk):
        obj = es.ES('Foo', 'foondex')
        documents = [
            {'_pk': 1, 'name': 'foo'},
        ]
        mock_mget.side_effect = es.IndexNotFoundException()
        obj.index_missing_documents(documents)
        mock_mget.assert_called_once_with(
            index='foondex',
            doc_type='foo',
            fields=['_id'],
            body={'ids': [1]}
        )
        mock_bulk.assert_called_once_with(
            'index', [{'_pk': 1, 'name': 'foo'}], None)

    @patch('nefertari.elasticsearch.ES._bulk')
    @patch('nefertari.elasticsearch.ES.api.mget')
    def test_index_missing_documents_no_docs_passed(self, mock_mget, mock_bulk):
        obj = es.ES('Foo', 'foondex')
        assert obj.index_missing_documents([]) is None
        assert not mock_mget.called
        assert not mock_bulk.called

    @patch('nefertari.elasticsearch.ES._bulk')
    @patch('nefertari.elasticsearch.ES.api.mget')
    def test_index_missing_documents_all_docs_found(self, mock_mget, mock_bulk):
        obj = es.ES('Foo', 'foondex')
        documents = [
            {'_pk': 1, 'name': 'foo'},
        ]
        mock_mget.return_value = {'docs': [
            {'_id': '1', 'name': 'foo', 'found': True},
        ]}
        obj.index_missing_documents(documents)
        mock_mget.assert_called_once_with(
            index='foondex',
            doc_type='foo',
            fields=['_id'],
            body={'ids': [1]}
        )
        assert not mock_bulk.called

    def test_get_by_ids_no_ids(self):
        obj = es.ES('Foo', 'foondex')
        docs = obj.get_by_ids([])
        assert isinstance(docs, es._ESDocs)
        assert len(docs) == 0

    @patch('nefertari.elasticsearch.ES.api.mget')
    def test_get_by_ids(self, mock_mget):
        obj = es.ES('Foo', 'foondex')
        documents = [{'_id': 1, '_type': 'Story'}]
        mock_mget.return_value = {
            'docs': [{
                '_type': 'foo',
                '_id': 1,
                '_source': {'_id': 1, '_type': 'Story', 'name': 'bar'},
                'fields': {'name': 'bar'}
            }]
        }
        docs = obj.get_by_ids(documents, _page=0)
        mock_mget.assert_called_once_with(
            body={'docs': [{'_index': 'foondex', '_type': 'story', '_id': 1}]}
        )
        assert len(docs) == 1
        assert docs[0]._id == 1
        assert docs[0].name == 'bar'
        assert docs[0]._type == 'Story'
        assert docs._nefertari_meta['total'] == 1
        assert docs._nefertari_meta['start'] == 0
        assert docs._nefertari_meta['fields'] == []

    @patch('nefertari.elasticsearch.ES.api.mget')
    def test_get_by_ids_fields(self, mock_mget):
        obj = es.ES('Foo', 'foondex')
        documents = [{'_id': 1, '_type': 'Story'}]
        mock_mget.return_value = {
            'docs': [{
                '_type': 'foo',
                '_id': 1,
                '_source': {'_id': 1, '_type': 'Story', 'name': 'bar'},
                'fields': {'name': 'bar'}
            }]
        }
        docs = obj.get_by_ids(documents, _limit=1, _fields=['name'])
        mock_mget.assert_called_once_with(
            body={'docs': [{'_index': 'foondex', '_type': 'story', '_id': 1}]},
            fields=['name', '_type'], _source=False
        )
        assert len(docs) == 1
        assert not hasattr(docs[0], '_id')
        assert not hasattr(docs[0], '_type')
        assert docs[0].name == 'bar'
        assert docs._nefertari_meta['total'] == 1
        assert docs._nefertari_meta['start'] == 0
        assert sorted(docs._nefertari_meta['fields']) == sorted([
            'name', '_type'])

    @patch('nefertari.elasticsearch.ES.api.mget')
    def test_get_by_ids_no_index_raise(self, mock_mget):
        obj = es.ES('Foo', 'foondex')
        documents = [{'_id': 1, '_type': 'Story'}]
        mock_mget.side_effect = es.IndexNotFoundException()
        with pytest.raises(JHTTPNotFound) as ex:
            obj.get_by_ids(documents, __raise_on_empty=True)
        assert 'resource not found (Index does not exist)' in str(ex.value)

    @patch('nefertari.elasticsearch.ES.api.mget')
    def test_get_by_ids_no_index_not_raise(self, mock_mget):
        obj = es.ES('Foo', 'foondex')
        documents = [{'_id': 1, '_type': 'Story'}]
        mock_mget.side_effect = es.IndexNotFoundException()
        try:
            docs = obj.get_by_ids(documents, __raise_on_empty=False)
        except JHTTPNotFound:
            raise Exception('Unexpected error')
        assert len(docs) == 0

    @patch('nefertari.elasticsearch.ES.api.mget')
    def test_get_by_ids_not_found_raise(self, mock_mget):
        obj = es.ES('Foo', 'foondex')
        documents = [{'_id': 1, '_type': 'Story'}]
        mock_mget.return_value = {'docs': [{'_type': 'foo', '_id': 1}]}
        with pytest.raises(JHTTPNotFound):
            obj.get_by_ids(documents, __raise_on_empty=True)

    @patch('nefertari.elasticsearch.ES.api.mget')
    def test_get_by_ids_not_found_not_raise(self, mock_mget):
        obj = es.ES('Foo', 'foondex')
        documents = [{'_id': 1, '_type': 'Story'}]
        mock_mget.return_value = {'docs': [{'_type': 'foo', '_id': 1}]}
        try:
            docs = obj.get_by_ids(documents, __raise_on_empty=False)
        except JHTTPNotFound:
            raise Exception('Unexpected error')
        assert len(docs) == 0

    def test_build_search_params_no_body(self):
        obj = es.ES('Foo', 'foondex')
        params = obj.build_search_params(
            {'foo': 1, 'zoo': 2, 'q': '5', '_limit': 10}
        )
        assert sorted(params.keys()) == sorted([
            'body', 'doc_type', 'from_', 'size', 'index'])
        assert params['body'] == {
            'query': {'query_string': {'query': 'foo:1 AND zoo:2 AND 5'}}}
        assert params['index'] == 'foondex'
        assert params['doc_type'] == 'foo'

    def test_build_search_params_no_body_no_qs(self):
        obj = es.ES('Foo', 'foondex')
        params = obj.build_search_params({'_limit': 10})
        assert sorted(params.keys()) == sorted([
            'body', 'doc_type', 'from_', 'size', 'index'])
        assert params['body'] == {'query': {'match_all': {}}}
        assert params['index'] == 'foondex'
        assert params['doc_type'] == 'foo'

    def test_build_search_params_no_limit(self):
        obj = es.ES('Foo', 'foondex')
        with pytest.raises(JHTTPBadRequest) as ex:
            obj.build_search_params({'foo': 1})
        assert str(ex.value) == 'Missing _limit'

    def test_build_search_params_sort(self):
        obj = es.ES('Foo', 'foondex')
        params = obj.build_search_params({
            'foo': 1, '_sort': '+a,-b,c', '_limit': 10})
        assert sorted(params.keys()) == sorted([
            'body', 'doc_type', 'index', 'sort', 'from_', 'size'])
        assert params['body'] == {
            'query': {'query_string': {'query': 'foo:1'}}}
        assert params['index'] == 'foondex'
        assert params['doc_type'] == 'foo'
        assert params['sort'] == 'a:asc,b:desc,c:asc'

    def test_build_search_params_fields(self):
        obj = es.ES('Foo', 'foondex')
        params = obj.build_search_params({
            'foo': 1, '_fields': ['a'], '_limit': 10})
        assert sorted(params.keys()) == sorted([
            'body', 'doc_type', 'index', 'fields', 'from_', 'size'])
        assert params['body'] == {
            'query': {'query_string': {'query': 'foo:1'}}}
        assert params['index'] == 'foondex'
        assert params['doc_type'] == 'foo'
        assert params['fields'] == ['a']

    def test_build_search_params_search_fields(self):
        obj = es.ES('Foo', 'foondex')
        params = obj.build_search_params({
            'foo': 1, '_search_fields': 'a,b', '_limit': 10})
        assert sorted(params.keys()) == sorted([
            'body', 'doc_type', 'from_', 'size', 'index'])
        assert params['body'] == {'query': {'query_string': {
            'fields': ['b^1', 'a^2'],
            'query': 'foo:1'}}}
        assert params['index'] == 'foondex'
        assert params['doc_type'] == 'foo'

    @patch('nefertari.elasticsearch.ES.api.count')
    def test_do_count(self, mock_count):
        obj = es.ES('Foo', 'foondex')
        mock_count.return_value = {'count': 123}
        val = obj.do_count(
            {'foo': 1, 'size': 2, 'from_': 0, 'sort': 'foo:asc'})
        assert val == 123
        mock_count.assert_called_once_with(foo=1)

    @patch('nefertari.elasticsearch.ES.api.count')
    def test_do_count_no_index(self, mock_count):
        obj = es.ES('Foo', 'foondex')
        mock_count.side_effect = es.IndexNotFoundException()
        val = obj.do_count(
            {'foo': 1, 'size': 2, 'from_': 0, 'sort': 'foo:asc'})
        assert val == 0
        mock_count.assert_called_once_with(foo=1)

    def test_aggregate_no_aggregations(self):
        obj = es.ES('Foo', 'foondex')
        with pytest.raises(Exception) as ex:
            obj.aggregate(foo='bar')
        assert 'Missing _aggregations_params' in str(ex.value)

    @patch('nefertari.elasticsearch.ES.build_search_params')
    @patch('nefertari.elasticsearch.ES.api.search')
    def test_aggregation(self, mock_search, mock_build):
        mock_search.return_value = {'aggregations': {'foo': 1}}
        mock_build.return_value = {
            'size': 1, 'from_': 2, 'sort': 3,
            'body': {'query': 'query1'}
        }
        obj = es.ES('Foo', 'foondex')
        resp = obj.aggregate(_aggregations_params={'zoo': 5}, param1=6)
        assert resp == {'foo': 1}
        mock_build.assert_called_once_with({'_limit': 0, 'param1': 6})
        mock_search.assert_called_once_with(
            search_type='count',
            body={'aggregations': {'zoo': 5}, 'query': 'query1'},
        )

    @patch('nefertari.elasticsearch.ES.build_search_params')
    @patch('nefertari.elasticsearch.ES.api.search')
    def test_aggregation_nothing_returned(self, mock_search, mock_build):
        mock_search.return_value = {}
        mock_build.return_value = {
            'size': 1, 'from_': 2, 'sort': 3,
            'body': {'query': 'query1'}
        }
        obj = es.ES('Foo', 'foondex')
        with pytest.raises(JHTTPNotFound) as ex:
            obj.aggregate(_aggregations_params={'zoo': 5}, param1=6)
        assert 'No aggregations returned from ES' in str(ex.value)

    @patch('nefertari.elasticsearch.ES.build_search_params')
    @patch('nefertari.elasticsearch.ES.api.search')
    def test_aggregation_index_not_exists(self, mock_search, mock_build):
        mock_search.side_effect = es.IndexNotFoundException()
        mock_build.return_value = {
            'size': 1, 'from_': 2, 'sort': 3,
            'body': {'query': 'query1'}
        }
        obj = es.ES('Foo', 'foondex')
        with pytest.raises(JHTTPNotFound) as ex:
            obj.aggregate(_aggregations_params={'zoo': 5}, param1=6,
                          __raise_on_empty=True)
        assert 'Aggregation failed: Index does not exist' in str(ex.value)

    @patch('nefertari.elasticsearch.ES.build_search_params')
    @patch('nefertari.elasticsearch.ES.do_count')
    def test_get_collection_count_without_body(self, mock_count, mock_build):
        obj = es.ES('Foo', 'foondex')
        mock_build.return_value = {'foo': 'bar'}
        obj.get_collection(_count=True, foo=1)
        mock_count.assert_called_once_with({'foo': 'bar'})
        mock_build.assert_called_once_with({'_count': True, 'foo': 1})

    @patch('nefertari.elasticsearch.ES.build_search_params')
    @patch('nefertari.elasticsearch.ES.do_count')
    def test_get_collection_count_with_body(self, mock_count, mock_build):
        obj = es.ES('Foo', 'foondex')
        obj.get_collection(_count=True, foo=1, body={'foo': 'bar'})
        mock_count.assert_called_once_with(
            {'body': {'foo': 'bar'}, '_count': True, 'foo': 1})
        assert not mock_build.called

    @patch('nefertari.elasticsearch.ES.api.search')
    def test_get_collection_fields(self, mock_search):
        obj = es.ES('Foo', 'foondex')
        mock_search.return_value = {
            'hits': {
                'hits': [{'fields': {'foo': 'bar', 'id': 1}, '_score': 2}],
                'total': 4,
            },
            'took': 2.8,
        }
        docs = obj.get_collection(
            fields=['foo'], body={'foo': 'bar'}, from_=0)
        mock_search.assert_called_once_with(
            body={'foo': 'bar'}, fields=['foo', '_type'], from_=0,
            _source=False)
        assert len(docs) == 1
        assert docs[0].id == 1
        assert docs[0]._score == 2
        assert docs[0].foo == 'bar'
        assert docs._nefertari_meta['total'] == 4
        assert docs._nefertari_meta['start'] == 0
        assert sorted(docs._nefertari_meta['fields']) == sorted([
            'foo', '_type'])
        assert docs._nefertari_meta['took'] == 2.8

    @patch('nefertari.elasticsearch.ES.api.search')
    def test_get_collection_source(self, mock_search):
        obj = es.ES('Foo', 'foondex')
        mock_search.return_value = {
            'hits': {
                'hits': [{'_source': {'foo': 'bar', 'id': 1}, '_score': 2}],
                'total': 4,
            },
            'took': 2.8,
        }
        docs = obj.get_collection(body={'foo': 'bar'}, from_=0)
        mock_search.assert_called_once_with(body={'foo': 'bar'}, from_=0)
        assert len(docs) == 1
        assert docs[0].id == 1
        assert docs[0]._score == 2
        assert docs[0].foo == 'bar'
        assert docs._nefertari_meta['total'] == 4
        assert docs._nefertari_meta['start'] == 0
        assert docs._nefertari_meta['fields'] == ''
        assert docs._nefertari_meta['took'] == 2.8

    @patch('nefertari.elasticsearch.ES.api.search')
    def test_get_collection_no_index_raise(self, mock_search):
        obj = es.ES('Foo', 'foondex')
        mock_search.side_effect = es.IndexNotFoundException()
        with pytest.raises(JHTTPNotFound) as ex:
            obj.get_collection(
                body={'foo': 'bar'}, __raise_on_empty=True,
                from_=0)
        assert 'resource not found (Index does not exist)' in str(ex.value)

    @patch('nefertari.elasticsearch.ES.api.search')
    def test_get_collection_no_index_not_raise(self, mock_search):
        obj = es.ES('Foo', 'foondex')
        mock_search.side_effect = es.IndexNotFoundException()
        try:
            docs = obj.get_collection(
                body={'foo': 'bar'}, __raise_on_empty=False,
                from_=0)
        except JHTTPNotFound:
            raise Exception('Unexpected error')
        assert len(docs) == 0

    @patch('nefertari.elasticsearch.ES.api.search')
    def test_get_collection_not_found_raise(self, mock_search):
        obj = es.ES('Foo', 'foondex')
        mock_search.return_value = {
            'hits': {
                'hits': [],
                'total': 4,
            },
            'took': 2.8,
        }
        with pytest.raises(JHTTPNotFound):
            obj.get_collection(
                body={'foo': 'bar'}, __raise_on_empty=True,
                from_=0)

    @patch('nefertari.elasticsearch.ES.api.search')
    def test_get_collection_not_found_not_raise(self, mock_search):
        obj = es.ES('Foo', 'foondex')
        mock_search.return_value = {
            'hits': {
                'hits': [],
                'total': 4,
            },
            'took': 2.8,
        }
        try:
            docs = obj.get_collection(
                body={'foo': 'bar'}, __raise_on_empty=False,
                from_=0)
        except JHTTPNotFound:
            raise Exception('Unexpected error')
        assert len(docs) == 0

    @patch('nefertari.elasticsearch.ES.api.get_source')
    def test_get_resource(self, mock_get):
        obj = es.ES('Foo', 'foondex')
        mock_get.return_value = {'foo': 'bar', 'id': 4, '_type': 'Story'}
        story = obj.get_resource(name='foo')
        assert story.id == 4
        assert story.foo == 'bar'
        mock_get.assert_called_once_with(
            name='foo', index='foondex', doc_type='foo', ignore=404)

    @patch('nefertari.elasticsearch.ES.api.get_source')
    def test_get_resource_no_index_raise(self, mock_get):
        obj = es.ES('Foo', 'foondex')
        mock_get.side_effect = es.IndexNotFoundException()
        with pytest.raises(JHTTPNotFound) as ex:
            obj.get_resource(name='foo')
        assert 'resource not found (Index does not exist)' in str(ex.value)

    @patch('nefertari.elasticsearch.ES.api.get_source')
    def test_get_resource_no_index_not_raise(self, mock_get):
        obj = es.ES('Foo', 'foondex')
        mock_get.side_effect = es.IndexNotFoundException()
        try:
            obj.get_resource(name='foo', __raise_on_empty=False)
        except JHTTPNotFound:
            raise Exception('Unexpected error')

    @patch('nefertari.elasticsearch.ES.api.get_source')
    def test_get_resource_not_found_raise(self, mock_get):
        obj = es.ES('Foo', 'foondex')
        mock_get.return_value = {}
        with pytest.raises(JHTTPNotFound):
            obj.get_resource(name='foo')

    @patch('nefertari.elasticsearch.ES.api.get_source')
    def test_get_resource_not_found_not_raise(self, mock_get):
        obj = es.ES('Foo', 'foondex')
        mock_get.return_value = {}
        try:
            obj.get_resource(name='foo', __raise_on_empty=False)
        except JHTTPNotFound:
            raise Exception('Unexpected error')

    @patch('nefertari.elasticsearch.ES.get_resource')
    def test_get(self, mock_get):
        obj = es.ES('Foo', 'foondex')
        obj.get(__raise=True, foo=1)
        mock_get.assert_called_once_with(__raise_on_empty=True, foo=1)

    @patch('nefertari.elasticsearch.ES.settings')
    @patch('nefertari.elasticsearch.ES.index')
    def test_index_refs(self, mock_ind, mock_settings):
        class Foo(object):
            _index_enabled = True

        docs = [Foo()]
        db_obj = Mock()
        db_obj.get_reference_documents.return_value = [(Foo, docs)]
        mock_settings.index_name = 'foo'
        es.ES.index_refs(db_obj)
        mock_ind.assert_called_once_with(docs, request=None)

    @patch('nefertari.elasticsearch.ES.settings')
    @patch('nefertari.elasticsearch.ES.index')
    def test_index_refs_index_disabled(self, mock_ind, mock_settings):
        class Foo(object):
            _index_enabled = False

        docs = [Foo()]
        db_obj = Mock()
        db_obj.get_reference_documents.return_value = [(Foo, docs)]
        mock_settings.index_name = 'foo'
        es.ES.index_refs(db_obj)
        assert not mock_ind.called<|MERGE_RESOLUTION|>--- conflicted
+++ resolved
@@ -312,27 +312,17 @@
         obj = es.ES('Foo', 'foondex')
         obj.delete(ids=[1, 2])
         mock_bulk.assert_called_once_with(
-<<<<<<< HEAD
             'delete', [{'_pk': 1, '_type': 'foo'},
                        {'_pk': 2, '_type': 'foo'}],
-            request_params=None)
-=======
-            'delete', [{'id': 1, '_type': 'foo'}, {'id': 2, '_type': 'foo'}],
             request=None)
->>>>>>> 9b0a5db3
 
     @patch('nefertari.elasticsearch.ES._bulk')
     def test_delete_single_obj(self, mock_bulk):
         obj = es.ES('Foo', 'foondex')
         obj.delete(ids=1)
         mock_bulk.assert_called_once_with(
-<<<<<<< HEAD
             'delete', [{'_pk': 1, '_type': 'foo'}],
-            request_params=None)
-=======
-            'delete', [{'id': 1, '_type': 'foo'}],
             request=None)
->>>>>>> 9b0a5db3
 
     @patch('nefertari.elasticsearch.ES._bulk')
     @patch('nefertari.elasticsearch.ES.api.mget')
