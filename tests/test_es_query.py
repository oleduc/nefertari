from nefertari.es_query import compile_es_query, _get_tokens, _build_tree, _attach_nested


class TestESQueryCompilation(object):

    def test_build_parse_tokens(self):
        query_string = 'item:value OR item:value'
        assert ['item:value', 'OR', 'item:value'] == _get_tokens(query_string)
        query_string = '((item:value OR item:value) AND NOT (item:OR OR NOT item:NOT)) OR true:true'
        assert _get_tokens(query_string) == ['(', '(', 'item:value', 'OR', 'item:value', ')',
                                             'AND NOT', '(', 'item:OR', 'OR NOT', 'item:NOT',
                                             ')', ')', 'OR', 'true:true']

    def test_remove_top_level_brackets_if_needless(self):
        query_string = '(item:value OR item:value)'
        tokens = _get_tokens(query_string)
        tree = _build_tree(tokens)
        assert tree == ['item:value', 'OR', 'item:value']

    def test_build_tree(self):
        query_string = '(item:value OR item:value) AND ((item:value OR item:value AND complicated:false) OR (item:value OR item:value))'
        tokens = _get_tokens(query_string)
        tree = _build_tree(tokens)
        assert tree == [['item:value', 'OR', 'item:value'], 'AND',
                        [['item:value', 'OR', 'item:value', 'AND', 'complicated:false'], 'OR',
                         ['item:value', 'OR', 'item:value']]]

    def test_nested_query(self):
        query_string = 'assignments.assignee_id:someuse'
        params = {'es_q': query_string}
        result = compile_es_query(params)
        assert result == {'bool': {
            'must': [{
                'nested': {'query': {'bool': {
                    'must': [{'match': {'assignments_nested.assignee_id': 'someuse'}}]}},
                    'path': 'assignments_nested'}}]}}

    def test_nested_query_with_quotes(self):
        query_string = 'assignments.assignee_id:"someuse.user.@b.a.b.la."'
        params = {'es_q': query_string}
        result = compile_es_query(params)
        assert result == {'bool': {
            'must': [{'nested': {'path': 'assignments_nested', 'query': {'bool': {
                'must': [{'match': {'assignments_nested.assignee_id': 'someuse.user.@b.a.b.la.'}}]}}}}]}}

    def test_nested_query_and_with_quotes(self):
        query_string = 'assignments.assignee_id:"someuser.some.last.name" ' \
                 'AND assignments.assignor_id:"changed.user.name"'
        params = {'es_q': query_string}
        result = compile_es_query(params)
        assert result == {'bool': {'must': [{'nested': {'path': 'assignments_nested', 'query': {
            'bool': {
                'must': [{'match': {'assignments_nested.assignee_id': 'someuser.some.last.name'}},
                         {'match': {'assignments_nested.assignor_id': 'changed.user.name'}}]}}}}]}}

    def test_nested_query_and(self):
        query_string = 'assignments.assignee_id:someuse AND assignments.is_completed:true'
        params = {'es_q': query_string}
        result = compile_es_query(params)
        assert result == {'bool': {'must': [{'nested': {'query': {'bool': {
            'must': [{'match': {'assignments_nested.assignee_id': 'someuse'}},
                     {'match': {'assignments_nested.is_completed': 'true'}}]}},
                                                        'path': 'assignments_nested'}}]}}

    def test_nested_query_complicated(self):
        query_string = 'assignments.assignee_id:someuse AND NOT assignments.assignor_id:someusesaqk AND assignments.is_completed:true'
        params = {'es_q': query_string}
        result = compile_es_query(params)

        assert result == {'bool': {
            'must_not': [{'nested': {'path': 'assignments_nested', 'query': {'bool': {
                'must': [{'match': {'assignments_nested.assignor_id': 'someusesaqk'}}]}}}}],
            'must': [{'nested': {'path': 'assignments_nested', 'query': {
                'bool': {
                    'must': [
                        {'match': {'assignments_nested.assignee_id': 'someuse'}},
                        {'match': {
                            'assignments_nested.is_completed': 'true'}}]}}}}]}}

    def test_nested_query_inside_query(self):
        query_string = '(assignments.assignee_id:someuser OR assignments.is_completed:false AND assignments.assignor_id:another) OR owner_id:someuser'
        params = {'es_q': query_string}
        result = compile_es_query(params)
        assert result == {'bool': {
            'should': [{'bool': {
                'must': [
                    {'nested': {'query': {'bool': {
                        'must': [{'match': {'assignments_nested.assignor_id': 'another'}}]}},
                                'path': 'assignments_nested'}}],
                'should': [
                    {'nested': {'query': {'bool': {
                        'should': [{'match': {'assignments_nested.assignee_id': 'someuser'}},
                                   {'match': {'assignments_nested.is_completed': 'false'}}]}},
                        'path': 'assignments_nested'}}]
            }},
                {'match': {'owner_id': 'someuser'}}]}}

    def test_very_complicated_query(self):
        query_string = '((assignments.assignee_id:someuser OR assignments.is_completed:false) ' \
                       'OR (value:true AND another:false AND (some:true AND NOT field:true)) ' \
                       'AND NOT (complicated:true OR NOT complicated:false)) ' \
                       'OR owner_id:someuser AND NOT completed:false'
        params = {'es_q': query_string}
        result = compile_es_query(params)
        assert result == {'bool': {
            'should':
                [{
                    'bool':
                        {
                            'should': [{'bool':
                                {
                                    'should': [{'nested': {'query': {'bool': {
                                        'should': [{'match': {
                                            'assignments_nested.assignee_id': 'someuser'}},
                                                   {'match': {
                                                       'assignments_nested.is_completed': 'false'}}]}},
                                        'path': 'assignments_nested'}}]}},
                                {'bool':
                                    {
                                        'must': [{'match': {'value': 'true'}},
                                                 {'match': {'another': 'false'}},
                                                 {'bool': {
                                                     'must_not': [{'match': {'field': 'true'}}],

                                                     'must': [{'match': {'some': 'true'}}]}}]}}],
                            'must_not': [{'bool': {
                                'should': [{'match': {'complicated': 'true'}}],
                                'should_not': [{'match': {'complicated': 'false'}}]}}]}},
                    {'match': {'owner_id': 'someuser'}}],
            'must_not': [{'match': {'completed': 'false'}}]}}

    def test_range_query_nested(self):
        query_string = 'schedules.end_date:[2016-10-11T03:00:00 TO 2016-10-18T02:59:59] AND schedules.obj_status:active'
        params = {'es_q': query_string}
        result = compile_es_query(params)
        assert result == {'bool': {
            'must': [{'nested': {'query': {'bool': {
                'must': [{
                    'range': {'schedules_nested.end_date': {
                        'lte': '2016-10-18T02:59:59',
                        'gte': '2016-10-11T03:00:00'}}},
                    {
                        'match': {'schedules_nested.obj_status': 'active'}}]}},
                'path': 'schedules_nested'}}]}}

    def test_range_query(self):
        query_string = '(x:[2016-10-11T03:00:00 TO 2016-10-18T02:59:59] OR z:[2016-10-11T03:00:00 TO 2016-10-18T02:59:59]) AND (schedules.end_date:[2016-10-11T03:00:00 TO 2016-10-18T02:59:59] AND schedules.obj_status:active)'
        params = {'es_q': query_string}
        result = compile_es_query(params)
        assert result == {'bool': {
            'must': [{
                'bool': {
                    'should': [{
                        'range': {'x': {
                            'gte': '2016-10-11T03:00:00',
                            'lte': '2016-10-18T02:59:59'}}}, {
                        'range': {'z': {
                            'gte': '2016-10-11T03:00:00',
                            'lte': '2016-10-18T02:59:59'}}}]}}, {
                'bool': {
                    'must': [{
                        'nested': {'query': {'bool': {
                            'must': [{
                                'range': {'schedules_nested.end_date': {
                                    'gte': '2016-10-11T03:00:00',
                                    'lte': '2016-10-18T02:59:59'}}},
                                {'match': {'schedules_nested.obj_status': 'active'}}]}},
                            'path': 'schedules_nested'}}]}}]}}

    def test_range_query_with_missed_from_and_to(self):
        query_string = '(x:[_missing_ TO 2016-10-18T02:59:59] OR z:[_missing_ TO 2016-10-18T02:59:59]) AND (schedules.end_date:[2016-10-11T03:00:00 TO _missing_] AND schedules.obj_status:active)'
        params = {'es_q': query_string}
        result = compile_es_query(params)
        assert result == {'bool': {
            'must': [{
                'bool': {
                    'should': [{
                        'range': {'x': {
                            'lte': '2016-10-18T02:59:59'}}}, {
                        'range': {'z': {
                            'lte': '2016-10-18T02:59:59'}}}]}}, {
                'bool': {
                    'must': [{
                        'nested': {'query': {'bool': {
                            'must': [{
                                'range': {'schedules_nested.end_date': {
                                    'gte': '2016-10-11T03:00:00'}}},
                                {'match': {'schedules_nested.obj_status': 'active'}}]}},
                            'path': 'schedules_nested'}}]}}]}}

    def test_range_query_with_brackets(self):
        query_string ='schedules.end_date:[2016-10-11T03:00:00 TO 2016-10-18T02:59:59]'
        params = {'es_q': query_string}
        result = compile_es_query(params)
        assert result == {'bool': {
            'must': [{'nested': {'path': 'schedules_nested', 'query': {'bool': {
                'must': [{'range': {'schedules_nested.end_date': {'lte': '2016-10-18T02:59:59',
                                                                  'gte': '2016-10-11T03:00:00'
                                                                  }}}]}}}}]}}

<<<<<<< HEAD
    def test_array_matching(self):
        query_string = 'inbox:["some@user.com", "another@user.com"]'
        params = {'es_q': query_string}
        result = compile_es_query(params)
        assert result == ''
=======
    def test_statements_in_parentheses(self):
        query_string = '(assignments.assignee_id:someuse) AND (assignments.is_completed:true)'
        params = {'es_q': query_string}
        result = compile_es_query(params)
        assert result == {'bool': {'must': [{'nested': {'query': {'bool': {
            'must': [{'match': {'assignments_nested.assignee_id': 'someuse'}},
                     {'match': {'assignments_nested.is_completed': 'true'}}]}},
                                                        'path': 'assignments_nested'}}]}}

    def test_do_not_apply_needless_parentheses(self):
        query_string = '((((assignments.assignee_id:someuse)) AND ((assignments.is_completed:true))))'
        params = {'es_q': query_string}
        result = compile_es_query(params)
        assert result == {'bool': {'must': [{'nested': {'query': {'bool': {
            'must': [{'match': {'assignments_nested.assignee_id': 'someuse'}},
                     {'match': {'assignments_nested.is_completed': 'true'}}]}},
                                                        'path': 'assignments_nested'}}]}}

    def test_do_not_apply_needless_parentheses_with_statements(self):
        query_string = '((((assignments.assignee_id:someuse)) AND ((assignments.is_completed:true))) OR assignments.is_completed:brayan)'
        params = {'es_q': query_string}
        result = compile_es_query(params)
        assert result == {'bool': {
            'must': [{'nested': {'path': 'assignments_nested', 'query': {'bool': {
                'must': [{'match': {'assignments_nested.assignee_id': 'someuse'}}]}}}}, {'bool': {
                'should': [{'nested': {'path': 'assignments_nested', 'query': {'bool': {
                    'should': [{'match': {'assignments_nested.is_completed': 'true'}},
                               {'match': {'assignments_nested.is_completed': 'brayan'}}]}}}}]}}]}}
>>>>>>> 404f6f09
<|MERGE_RESOLUTION|>--- conflicted
+++ resolved
@@ -197,14 +197,6 @@
                 'must': [{'range': {'schedules_nested.end_date': {'lte': '2016-10-18T02:59:59',
                                                                   'gte': '2016-10-11T03:00:00'
                                                                   }}}]}}}}]}}
-
-<<<<<<< HEAD
-    def test_array_matching(self):
-        query_string = 'inbox:["some@user.com", "another@user.com"]'
-        params = {'es_q': query_string}
-        result = compile_es_query(params)
-        assert result == ''
-=======
     def test_statements_in_parentheses(self):
         query_string = '(assignments.assignee_id:someuse) AND (assignments.is_completed:true)'
         params = {'es_q': query_string}
@@ -233,4 +225,3 @@
                 'should': [{'nested': {'path': 'assignments_nested', 'query': {'bool': {
                     'should': [{'match': {'assignments_nested.is_completed': 'true'}},
                                {'match': {'assignments_nested.is_completed': 'brayan'}}]}}}}]}}]}}
->>>>>>> 404f6f09
