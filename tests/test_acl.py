--- conflicted
+++ resolved
@@ -24,46 +24,6 @@
 
 class TestACLsUnit(object):
 
-<<<<<<< HEAD
-    def test_baseacl_init(self):
-        acl_obj = acl.BaseACL(request='foo')
-        assert acl_obj.request == 'foo'
-        assert acl_obj.__acl__ == [(Allow, 'g:admin', ALL_PERMISSIONS)]
-        assert acl_obj.__item_acl__ == (
-            (Allow, 'g:admin', ALL_PERMISSIONS),)
-
-    def test_baseacl_acl_getter(self):
-        acl_obj = acl.BaseACL(request='foo')
-        assert acl_obj.acl is acl_obj.__acl__
-        assert acl_obj.acl == [(Allow, 'g:admin', ALL_PERMISSIONS)]
-
-    def test_baseacl_acl_setter(self):
-        acl_obj = acl.BaseACL(request='foo')
-        assert acl_obj.acl == [(Allow, 'g:admin', ALL_PERMISSIONS)]
-        ace = (Allow, Everyone, ['index', 'show'])
-        with pytest.raises(AssertionError):
-            acl_obj.acl = [ace]
-        acl_obj.acl = ace
-        assert acl_obj.acl == [(Allow, 'g:admin', ALL_PERMISSIONS), ace]
-
-    def test_baseacl_getitem_no_context_cls(self):
-        acl_obj = acl.BaseACL(request='foo')
-        assert acl_obj.__context_class__ is None
-        with pytest.raises(AssertionError):
-            acl_obj.__getitem__('foo')
-
-    def test_baseacl_getitem(self):
-        acl_obj = acl.BaseACL(request='foo')
-        clx_cls = Mock()
-        clx_cls.pk_field.return_value = 'storyname'
-        acl_obj.__context_class__ = clx_cls
-        obj = acl_obj.__getitem__('foo')
-        clx_cls.pk_field.assert_called_once_with()
-        clx_cls.get.assert_called_once_with(
-            __raise=True, storyname='foo')
-        assert obj.__parent__ == acl_obj
-        assert obj.__name__ == 'foo'
-=======
     def dummy_acl(self):
         class DummyACL(acl.CollectionACL):
             item_model = DummyModel
@@ -139,7 +99,6 @@
             item_model = NotFoundModel
         with pytest.raises(KeyError):
             DummyACL(request='foo')['item-id']
->>>>>>> 89142208
 
     def test_rootacl(self):
         acl_obj = acl.RootACL(request='foo')
@@ -148,78 +107,14 @@
 
     def test_guestacl_acl(self):
         acl_obj = acl.GuestACL(request='foo')
-<<<<<<< HEAD
-        assert acl_obj.acl == [
-            (Allow, 'g:admin', ALL_PERMISSIONS),
-            (Allow, Everyone, ['index', 'collection_options'])
-        ]
-        assert acl_obj.__item_acl__ == (
-            (Allow, 'g:admin', ALL_PERMISSIONS),
-            (Allow, Everyone, ['show', 'item_options']),
-=======
         assert acl_obj.__acl__ == (
             (Allow, 'g:admin', ALL_PERMISSIONS),
             (Allow, Everyone, ('view', 'options'))
->>>>>>> 89142208
         )
 
     def test_authenticatedreadacl_acl(self):
         acl_obj = acl.AuthenticatedReadACL(request='foo')
         assert acl_obj.__acl__ == (
             (Allow, 'g:admin', ALL_PERMISSIONS),
-<<<<<<< HEAD
-            (Allow, Authenticated, ['index', 'collection_options'])
-        ]
-        assert acl_obj.__item_acl__ == (
-            (Allow, 'g:admin', ALL_PERMISSIONS),
-            (Allow, Authenticated, ['show', 'item_options']),
-        )
-
-
-class TestSelfParamMixin(object):
-
-    def test_resolve_self_key_wrong_key(self):
-        obj = acl.SelfParamMixin()
-        assert obj.param_value == 'self'
-        assert obj.resolve_self_key('') == ''
-        assert obj.resolve_self_key('foo') == 'foo'
-
-    def test_resolve_self_key_user_not_logged_in(self):
-        obj = acl.SelfParamMixin()
-        obj.request = Mock(user=None)
-        assert obj.resolve_self_key('self') == 'self'
-
-    def test_resolve_self_key_no_model_Cls(self):
-        obj = acl.SelfParamMixin()
-        obj.__context_class__ = None
-        obj.request = Mock(user=1)
-        assert obj.resolve_self_key('self') == 'self'
-
-    def test_resolve_self_key_user_wrong_class(self):
-        obj = acl.SelfParamMixin()
-        obj.__context_class__ = dict
-        obj.request = Mock(user='a')
-        assert obj.resolve_self_key('self') == 'self'
-
-    def test_resolve_self_key(self):
-        obj = acl.SelfParamMixin()
-        obj.__context_class__ = Mock
-        user = Mock(username='user12')
-        user.pk_field.return_value = 'username'
-        obj.request = Mock(user=user)
-        assert obj.resolve_self_key('self') == 'user12'
-
-
-class TestCopyACLMixin(object):
-    class DemoACL(acl.CopyACLMixin):
-        __context_class__ = Mock(__item_acl__=None)
-        __item_acl__ = [(1, 2, 3)]
-
-    def test_init(self):
-        obj = self.DemoACL('Foo')
-        assert obj.__item_acl__ == [(1, 2, 3)]
-        assert obj.__context_class__.__item_acl__ == [(1, 2, 3)]
-=======
             (Allow, Authenticated, ('view', 'options'))
-        )
->>>>>>> 89142208
+        )