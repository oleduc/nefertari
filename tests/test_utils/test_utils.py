import pytest
from mock import patch, call, Mock

from nefertari.utils import utils


class TestUtils(object):

    @patch('nefertari.engine')
    def test_get_json_encoder_engine(self, mock_eng):
        eng = utils.get_json_encoder()
        assert eng == mock_eng.JSONEncoder

    def test_get_json_encoder_default(self):
        from nefertari.renderers import _JSONEncoder
        eng = utils.get_json_encoder()
        assert eng is _JSONEncoder

    @patch('nefertari.utils.utils.get_json_encoder')
    @patch('nefertari.utils.utils.json')
    def test_json_dumps(self, mock_json, mock_get):
        utils.json_dumps('foo')
        mock_get.assert_called_once_with()
        mock_json.dumps.assert_called_once_with('foo', cls=mock_get())

    @patch('nefertari.utils.utils.json')
    def test_json_dumps_encoder(self, mock_json):
        utils.json_dumps('foo', 'enc')
        mock_json.dumps.assert_called_once_with('foo', cls='enc')

    def test_split_strip(self):
        assert utils.split_strip('1, 2,') == ['1', '2']
        assert utils.split_strip('1, 2') == ['1', '2']
        assert utils.split_strip('1;2;', on=';') == ['1', '2']

    def test_process_limit_start_and_page(self):
        with pytest.raises(ValueError) as ex:
            utils.process_limit(1, 2, 3)
        assert 'at the same time' in str(ex.value)

    def test_process_limit_start(self):
        start, limit = utils.process_limit(start=1, page=None, limit=5)
        assert start == 1
        assert limit == 5

    def test_process_limit_page(self):
        start, limit = utils.process_limit(start=None, page=2, limit=5)
        assert start == 10
        assert limit == 5

    def test_process_limit_no_start_page(self):
        start, limit = utils.process_limit(start=None, page=None, limit=5)
        assert start == 0
        assert limit == 5

    def test_process_limit_lower_than_zero(self):
        with pytest.raises(ValueError) as ex:
            utils.process_limit(1, None, -3)
        assert 'can not be < 0' in str(ex.value)
        with pytest.raises(ValueError) as ex:
            utils.process_limit(-1, None, 3)
        assert 'can not be < 0' in str(ex.value)

    def test_extend_list_string(self):
        assert utils.extend_list('foo, bar,') == ['foo', 'bar']

    def test_extend_list_sequence_string(self):
        assert utils.extend_list(['foo, bar,']) == ['foo', 'bar']

    def test_extend_list_sequence_elements(self):
        assert utils.extend_list(['foo', 'bar', '1,2']) == [
            'foo', 'bar', '1', '2']

    def test_process_fields_string(self):
        only, exclude = utils.process_fields('a,b,-c')
        assert only == ['a', 'b']
        assert exclude == ['c']

    def test_process_fields_empty_field(self):
        only, exclude = utils.process_fields(['a', 'b', '-c', ''])
        assert only == ['a', 'b']
        assert exclude == ['c']

    def test_snake2camel(self):
        assert utils.snake2camel('foo_bar') == 'FooBar'
        assert utils.snake2camel('foobar') == 'Foobar'

    @patch('nefertari.utils.utils.Configurator')
    def test_maybe_dotted(self, mock_conf):
        result = utils.maybe_dotted('foo.bar')
        mock_conf.assert_called_once_with()
        mock_conf().maybe_dotted.assert_called_once_with('foo.bar')
        assert result == mock_conf().maybe_dotted()

    @patch('nefertari.utils.utils.Configurator')
    def test_maybe_dotted_err_throw(self, mock_conf):
        mock_conf.side_effect = ImportError
        with pytest.raises(ImportError):
            utils.maybe_dotted('foo.bar', throw=True)

    @patch('nefertari.utils.utils.Configurator')
    def test_maybe_dotted_err_no_throw(self, mock_conf):
        mock_conf.side_effect = ImportError
        assert utils.maybe_dotted('foo.bar', throw=False) is None

    @patch('nefertari.utils.utils.os')
    def test_chdir(self, mock_os):
        with utils.chdir('/tmp'):
            pass
        mock_os.getcwd.assert_called_once_with()
        mock_os.chdir.assert_has_calls([
            call('/tmp'), call(mock_os.getcwd())
        ])

    def test_isnumeric(self):
        from decimal import Decimal
        assert not utils.isnumeric('asd')
        assert not utils.isnumeric(dict())
        assert not utils.isnumeric([])
        assert not utils.isnumeric(())
        assert utils.isnumeric(1)
        assert utils.isnumeric(2.0)
        assert utils.isnumeric(Decimal(1))

    def test_issequence(self):
        assert utils.issequence(dict())
        assert utils.issequence([])
        assert utils.issequence(())
        assert not utils.issequence('asd')
        assert not utils.issequence(1)
        assert not utils.issequence(2.0)

    def test_merge_dicts(self):
        dict1 = {'a': {'b': {'c': 1}}}
        dict2 = {'a': {'d': 2}, 'q': 3}
        merged = utils.merge_dicts(dict1, dict2)
        assert merged == {
            'a': {
                'b': {'c': 1},
                'd': 2,
            },
            'q': 3
        }

    def test_str2dict(self):
        assert utils.str2dict('foo.bar') == {'foo': {'bar': {}}}

    def test_str2dict_value(self):
        assert utils.str2dict('foo.bar', value=2) == {'foo': {'bar': 2}}

    def test_str2dict_separator(self):
        assert utils.str2dict('foo:bar', value=2, separator=':') == {
            'foo': {'bar': 2}}

<<<<<<< HEAD
    @patch('nefertari.wrappers.apply_privacy')
    def test_validate_data_privacy_valid(self, mock_wrapper):
        from nefertari import wrappers
        wrapper = Mock()
        wrapper.return_value = {'foo': 1, 'bar': 2}
        mock_wrapper.return_value = wrapper
        data = {'foo': None, '_type': 'ASD'}
        try:
            utils.validate_data_privacy(None, data)
        except wrappers.ValidationError:
            raise Exception('Unexpected error')
        mock_wrapper.assert_called_once_with(None)
        wrapper.assert_called_once_with(result=data)

    @patch('nefertari.wrappers.apply_privacy')
    def test_validate_data_privacy_invalid(self, mock_wrapper):
        from nefertari import wrappers
        wrapper = Mock()
        wrapper.return_value = {'foo': 1, 'bar': 2}
        mock_wrapper.return_value = wrapper
        data = {'qoo': None, '_type': 'ASD'}
        with pytest.raises(wrappers.ValidationError) as ex:
            utils.validate_data_privacy(None, data)

        assert str(ex.value) == 'qoo'
        mock_wrapper.assert_called_once_with(None)
        wrapper.assert_called_once_with(result=data)
=======
    def test_drop_reserved_params(self):
        from nefertari import RESERVED_PARAMS
        reserved_param = RESERVED_PARAMS[0]
        result = utils.drop_reserved_params({reserved_param: 1, 'foo': 2})
        assert result == {'foo': 2}
>>>>>>> 67d62050
<|MERGE_RESOLUTION|>--- conflicted
+++ resolved
@@ -152,7 +152,6 @@
         assert utils.str2dict('foo:bar', value=2, separator=':') == {
             'foo': {'bar': 2}}
 
-<<<<<<< HEAD
     @patch('nefertari.wrappers.apply_privacy')
     def test_validate_data_privacy_valid(self, mock_wrapper):
         from nefertari import wrappers
@@ -180,10 +179,9 @@
         assert str(ex.value) == 'qoo'
         mock_wrapper.assert_called_once_with(None)
         wrapper.assert_called_once_with(result=data)
-=======
+
     def test_drop_reserved_params(self):
         from nefertari import RESERVED_PARAMS
         reserved_param = RESERVED_PARAMS[0]
         result = utils.drop_reserved_params({reserved_param: 1, 'foo': 2})
-        assert result == {'foo': 2}
->>>>>>> 67d62050
+        assert result == {'foo': 2}